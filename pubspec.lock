# Generated by pub
# See https://www.dartlang.org/tools/pub/glossary#lockfile
packages:
  analyzer:
    dependency: transitive
    description:
      name: analyzer
      url: "https://pub.dartlang.org"
    source: hosted
    version: "0.35.4"
  args:
    dependency: transitive
    description:
      name: args
      url: "https://pub.dartlang.org"
    source: hosted
    version: "1.5.1"
  async:
    dependency: transitive
    description:
      name: async
      url: "https://pub.dartlang.org"
    source: hosted
    version: "2.0.8"
  boolean_selector:
    dependency: transitive
    description:
      name: boolean_selector
      url: "https://pub.dartlang.org"
    source: hosted
    version: "1.0.4"
  charcode:
    dependency: transitive
    description:
      name: charcode
      url: "https://pub.dartlang.org"
    source: hosted
    version: "1.1.2"
  collection:
    dependency: transitive
    description:
      name: collection
      url: "https://pub.dartlang.org"
    source: hosted
    version: "1.14.11"
  convert:
    dependency: transitive
    description:
      name: convert
      url: "https://pub.dartlang.org"
    source: hosted
    version: "2.1.1"
  crypto:
    dependency: transitive
    description:
      name: crypto
      url: "https://pub.dartlang.org"
    source: hosted
    version: "2.0.6"
  datetime_picker_formfield:
    dependency: "direct main"
    description:
      name: datetime_picker_formfield
      url: "https://pub.dartlang.org"
    source: hosted
    version: "0.1.8"
  flutter:
    dependency: "direct main"
    description: flutter
    source: sdk
    version: "0.0.0"
  flutter_chips_input:
    dependency: "direct main"
    description:
      name: flutter_chips_input
      url: "https://pub.dartlang.org"
    source: hosted
    version: "1.2.0"
  flutter_test:
    dependency: "direct dev"
    description: flutter
    source: sdk
    version: "0.0.0"
  flutter_typeahead:
    dependency: "direct main"
    description:
      name: flutter_typeahead
      url: "https://pub.dartlang.org"
    source: hosted
    version: "1.4.0"
<<<<<<< HEAD
=======
  front_end:
    dependency: transitive
    description:
      name: front_end
      url: "https://pub.dartlang.org"
    source: hosted
    version: "0.1.14"
  glob:
    dependency: transitive
    description:
      name: glob
      url: "https://pub.dartlang.org"
    source: hosted
    version: "1.1.7"
  http:
    dependency: transitive
    description:
      name: http
      url: "https://pub.dartlang.org"
    source: hosted
    version: "0.12.0+1"
  http_multi_server:
    dependency: transitive
    description:
      name: http_multi_server
      url: "https://pub.dartlang.org"
    source: hosted
    version: "2.0.5"
  http_parser:
    dependency: transitive
    description:
      name: http_parser
      url: "https://pub.dartlang.org"
    source: hosted
    version: "3.1.3"
>>>>>>> 8742101f
  intl:
    dependency: "direct main"
    description:
      name: intl
      url: "https://pub.dartlang.org"
    source: hosted
    version: "0.15.7"
  io:
    dependency: transitive
    description:
      name: io
      url: "https://pub.dartlang.org"
    source: hosted
    version: "0.3.3"
  js:
    dependency: transitive
    description:
      name: js
      url: "https://pub.dartlang.org"
    source: hosted
    version: "0.6.1+1"
  json_rpc_2:
    dependency: transitive
    description:
      name: json_rpc_2
      url: "https://pub.dartlang.org"
    source: hosted
    version: "2.0.10"
  kernel:
    dependency: transitive
    description:
      name: kernel
      url: "https://pub.dartlang.org"
    source: hosted
    version: "0.3.14"
  keyboard_visibility:
    dependency: transitive
    description:
      name: keyboard_visibility
      url: "https://pub.dartlang.org"
    source: hosted
    version: "0.5.2"
  matcher:
    dependency: transitive
    description:
      name: matcher
      url: "https://pub.dartlang.org"
    source: hosted
    version: "0.12.3+1"
  meta:
    dependency: transitive
    description:
      name: meta
      url: "https://pub.dartlang.org"
    source: hosted
    version: "1.1.6"
  mime:
    dependency: transitive
    description:
      name: mime
      url: "https://pub.dartlang.org"
    source: hosted
    version: "0.9.6+2"
  multi_server_socket:
    dependency: transitive
    description:
      name: multi_server_socket
      url: "https://pub.dartlang.org"
    source: hosted
    version: "1.0.2"
  node_preamble:
    dependency: transitive
    description:
      name: node_preamble
      url: "https://pub.dartlang.org"
    source: hosted
    version: "1.4.4"
  package_config:
    dependency: transitive
    description:
      name: package_config
      url: "https://pub.dartlang.org"
    source: hosted
    version: "1.0.5"
  package_resolver:
    dependency: transitive
    description:
      name: package_resolver
      url: "https://pub.dartlang.org"
    source: hosted
    version: "1.0.10"
  path:
    dependency: transitive
    description:
      name: path
      url: "https://pub.dartlang.org"
    source: hosted
    version: "1.6.2"
  pedantic:
    dependency: transitive
    description:
      name: pedantic
      url: "https://pub.dartlang.org"
    source: hosted
    version: "1.4.0"
  pool:
    dependency: transitive
    description:
      name: pool
      url: "https://pub.dartlang.org"
    source: hosted
    version: "1.4.0"
  pub_semver:
    dependency: transitive
    description:
      name: pub_semver
      url: "https://pub.dartlang.org"
    source: hosted
    version: "1.4.2"
  quiver:
    dependency: transitive
    description:
      name: quiver
      url: "https://pub.dartlang.org"
    source: hosted
    version: "2.0.1"
  shelf:
    dependency: transitive
    description:
      name: shelf
      url: "https://pub.dartlang.org"
    source: hosted
    version: "0.7.5"
  shelf_packages_handler:
    dependency: transitive
    description:
      name: shelf_packages_handler
      url: "https://pub.dartlang.org"
    source: hosted
    version: "1.0.4"
  shelf_static:
    dependency: transitive
    description:
      name: shelf_static
      url: "https://pub.dartlang.org"
    source: hosted
    version: "0.2.8"
  shelf_web_socket:
    dependency: transitive
    description:
      name: shelf_web_socket
      url: "https://pub.dartlang.org"
    source: hosted
    version: "0.2.2+5"
  sky_engine:
    dependency: transitive
    description: flutter
    source: sdk
    version: "0.0.99"
  source_map_stack_trace:
    dependency: transitive
    description:
      name: source_map_stack_trace
      url: "https://pub.dartlang.org"
    source: hosted
    version: "1.1.5"
  source_maps:
    dependency: transitive
    description:
      name: source_maps
      url: "https://pub.dartlang.org"
    source: hosted
    version: "0.10.8"
  source_span:
    dependency: transitive
    description:
      name: source_span
      url: "https://pub.dartlang.org"
    source: hosted
    version: "1.5.4"
  stack_trace:
    dependency: transitive
    description:
      name: stack_trace
      url: "https://pub.dartlang.org"
    source: hosted
    version: "1.9.3"
  stream_channel:
    dependency: transitive
    description:
      name: stream_channel
      url: "https://pub.dartlang.org"
    source: hosted
    version: "1.6.8"
  string_scanner:
    dependency: transitive
    description:
      name: string_scanner
      url: "https://pub.dartlang.org"
    source: hosted
    version: "1.0.4"
  sy_flutter_widgets:
    dependency: "direct main"
    description:
      name: sy_flutter_widgets
      url: "https://pub.dartlang.org"
    source: hosted
    version: "0.1.4"
  term_glyph:
    dependency: transitive
    description:
      name: term_glyph
      url: "https://pub.dartlang.org"
    source: hosted
    version: "1.1.0"
  test:
    dependency: "direct dev"
    description:
      name: test
      url: "https://pub.dartlang.org"
    source: hosted
    version: "1.5.3"
  test_api:
    dependency: transitive
    description:
      name: test_api
      url: "https://pub.dartlang.org"
    source: hosted
    version: "0.2.2"
  test_core:
    dependency: transitive
    description:
      name: test_core
      url: "https://pub.dartlang.org"
    source: hosted
    version: "0.2.1+1"
  typed_data:
    dependency: transitive
    description:
      name: typed_data
      url: "https://pub.dartlang.org"
    source: hosted
    version: "1.1.6"
  validators:
    dependency: "direct main"
    description:
      name: validators
      url: "https://pub.dartlang.org"
    source: hosted
    version: "2.0.0+1"
  vector_math:
    dependency: transitive
    description:
      name: vector_math
      url: "https://pub.dartlang.org"
    source: hosted
    version: "2.0.8"
  vm_service_client:
    dependency: transitive
    description:
      name: vm_service_client
      url: "https://pub.dartlang.org"
    source: hosted
    version: "0.2.6+1"
  watcher:
    dependency: transitive
    description:
      name: watcher
      url: "https://pub.dartlang.org"
    source: hosted
    version: "0.9.7+10"
  web_socket_channel:
    dependency: transitive
    description:
      name: web_socket_channel
      url: "https://pub.dartlang.org"
    source: hosted
    version: "1.0.12"
  yaml:
    dependency: transitive
    description:
      name: yaml
      url: "https://pub.dartlang.org"
    source: hosted
    version: "2.1.15"
sdks:
  dart: ">=2.1.0 <3.0.0"
  flutter: ">=0.1.4 <2.0.0"<|MERGE_RESOLUTION|>--- conflicted
+++ resolved
@@ -88,8 +88,6 @@
       url: "https://pub.dartlang.org"
     source: hosted
     version: "1.4.0"
-<<<<<<< HEAD
-=======
   front_end:
     dependency: transitive
     description:
@@ -125,7 +123,6 @@
       url: "https://pub.dartlang.org"
     source: hosted
     version: "3.1.3"
->>>>>>> 8742101f
   intl:
     dependency: "direct main"
     description:
