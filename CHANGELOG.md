<<<<<<< HEAD
## [4.0.0-pre.5] - 24-Oct-2020
* Number of Chips to be selected in FilterChip can now be limited by setting `maxChips` attribute. Closes #500
* After calling patchValue on TextField, take cursor to end of text. Closes #477
* Fix compile error in SearchableDropdown caused by breacking change in `dropdown_search` package. Closes #507
* Fixed bug: calling patchValue on DateTimePIcker doesn't update TextField. Closes #505
* Fixed regression in DateTimePicker where field didn't work. Closes #496
* Documentation improvements

## [4.0.0-pre.4] - 06-Oct-2020
* Added new field: FilePicker
* Included v3 to v4 migration guide to README
* Ensure options disabled for RadioGroup & CheckboxGroup if readOnly
* Prevent events from happening while picking image (#460)
* Use localized text for ok and cancel button labels for ColorPicker dialog
* Minor improvements and documentation added for LocationField

## [4.0.0-pre.3] - 02-Oct-2020
* Changed Version naming for release candidates from `-RC.*` to `-pre.*` 

## [4.0.0-RC.2] - 02-Oct-2020
* More documentation improvements

## [4.0.0-RC.1] - 02-Oct-2020
* Added compatibility for Flutter v1.22
* Documentation improvements
* hide floating label if field is empty
* Add default placeholder image for ImagePicker
* For default DateTimePicker format, use localized DateTime formats
* Fixed bug in DateRangePicker where user can just pick one date
* Fix bug in dropdown where setting enabled to false doesn't affect input. Closes #450
* Bumped flutter_chips_input from v1.9.3 to v1.9.4
* **BREAKING CHANGE**: Removed CountryPicker field because of limited use. Replaced with SearchableDropdown with similar functionality but not only limited to countries.

## [4.0.0-beta.5] - 05-Sep-2020
* Finished implementation of `FormBuilderSearchableDropdown`.
* Deprecated `FormBuilderCountryPicker` - redundant due to `FormBuilderSearchableDropdown` inclusion.

## [4.0.0-beta.4] - 04-Sep-2020
* Fix for label overflows in Radio & Checkbox Groups
* Fixed bug in `FormBuilderDateRangePicker` where if dialog dismissed, current value is cleared
* Fix bug where changes from user defined `TextEditingController` in `FormBuilderTextField` not detected. Closes #448
* Improvements to documentation

## [4.0.0-beta.3] - 31-Aug-2020
* Fixed bug where validate() always returns true. Closes #440

## [4.0.0-beta.2] - 22-Aug-2020
* Added new field FormBuilderLocationField
* Use latest flutter_datetime_picker. Fixes `"Error: Type 'DiagnosticableMixin' not found"`. Closes #406
* Fixed bug where initialValue not set in DateTimePicker. Closes #425
* Fixed issue where equal validator yields required errorText
* Fixes to focus and focusNodes, check if field is touched.

## [4.0.0-beta.1] - 09-Aug-2020
* Flutter v1.20 improvements
* Fix bug in `FormBuilderValidators.numeric` if valueCandidate is `null`
* Renamed `pattern` validator to `match`.
* Rename `requireTrue` validator to `equal` to allow equality check with other types. Closes #397
* Fix bug in parsing phone number from `FormBuilderPhoneField.initialValue`

## [4.0.0-alpha.9] - 05-Aug-2020
* Improved programmatically changing field values. Multiple fields can be updated once 
* Fix conversion to double error in `FormBuilderRating`
* Removed redundant `FormBuilderRadioList` and `FormBuilderCheckboxList` fields
* Other minor fixes from v3 commits

## [4.0.0-alpha.8] - 23-Jul-2020
* Fixed erratic keyboard behavior on `FormBuilderTextField`
* Added documentation for `FormBuilder` & `FormBuilderField` attributes
* Fixed issue where `FormBuilderRadioGroup` not submitting value

## [4.0.0-alpha.7] - 22-Jul-2020
* Added new field - `FormBuilderCheckboxGroup`. Closes #188, 
* New `FormBuilderRadioGroup` implementation similar to `FormBuilderCheckboxGroup`. Fixes issue where `FormBuilderFieldOption.child` is ignored Closes #335
* Set FocusTraversalGroup policy
* Fixed bug where TextField where `initialValue` from `FormBuilder` is ignored. Closes #370

## [4.0.0-alpha.6] - 20-Jul-2020
* Added focusNode to all fields. 
* Attempted tab/next support - work in progress
* Request Focus to Field when change is attempted.
* Include guide to programmatically inducing errors to README. Closes #123
* Fixed bug in Localization where `Locale.countrycCode` is `null`. Closes #369
* Added more options to DatePicker for showDatePicker() Flutter function
* Rename `updateFormAttributeValue` to `setInternalAttributeValue` to avoid confusion

## [4.0.0-alpha.5] - 08-Jul-2020
* Improvements to dirty check for FormBuilderField - fixes autovalidate only when dirty

## [4.0.0-alpha.4] - 04-Jul-2020
* Added static getter for FormBuilderLocalizations delegate 
* Fix issue where setting app localization is required for built-in validation to work 

## [4.0.0-alpha.3] - 01-Jul-2020
* Localize validation error texts
* Dropped `country_picker` package for `country_code_pickers` in PhoneField which supports localized countries
* Allow setting of `InputDecoration.errorText` which invalidates the field. Allows external validation like server validation
* ColorPicker show Hexadecimal code in TextField instead of `Color.toString()`
* Do away with validators attribute, use normal validator instead of list of validators
* Added `FormBuilderValidators.compose()` which composes multiple `FormFieldValidator`s into one
* ColorPicker, DateRangePicker, DateTimePicker - set TextField readOnly to true. Prevents keyboard popup
* Improvements to example: break down to several pages; also show code in example app
=======
## [3.14.1] - 24-Oct-2020
* Remove phone number validation internally. Closes #499
* Include padding option for ChoiceChips. Closes #504

## [3.14.0] - 02-Oct-2020
* Added support for Flutter v1.22

## [3.14.0-alpha.4] - 30-Sep-2020
* Include changes made in v3.13.5 & v3.13.6
* Fix build for flutter >=1.21.0-9.1.pre

## [3.13.6] - 25-Sep-2020
* Fixed bug in DateRangePicker where user can just pick one date. Closes #434
* Fix bug where FormBuilderCheckboxGroup value set to widget.initialValue. Closes #467
* Prevent events from happening while picking image with ImagePicker
* Added null check for val in onSaved and validator
* Fix `GroupedCheckbox` not disabled when read only
* Added phone validation and fixed `initialValue` parsing
* Fix `Image.memory` throwing error when value is `null`

## [3.13.5] - 08-Sep-2020
* Fixed bug in `DateRangePicker` where `onChanged` fires before change. Closes #434
* Use app's locale for default DateTimePicker display formatting
* Update to latest `flutter_chips_input`. Fixes #415

## [3.14.0-alpha.3] - 22-Aug-2020
* Include changes made in v3.13.4

## [3.13.4] - 27-Aug-2020
* Fixed bug where `CountryPicker.onSaved` breaks if value is null
* Fixed bug where `initialValue` not saved
* Fix for label overflows in `RadioGroup` & `CheckboxGroup`
* Upgrade to latest `flutter_chips_input`. Fixes bugs in Flutter pre-release channels

## [3.14.0-alpha.2] - 22-Aug-2020
* Include changes made in v3.13.3

## [3.13.3] - 22-Aug-2020
* Fix bug where CountryPicker still works in readOnly. Closes #413
* Fixed bug where onChanged is not fired in CountryPicker. Closes #424
* Allow null initialValue for CountryPicker. Closes #421
* Minor improvements for ImagePicker on web platform. Closes #414
* Added video tutorial reference to README

## [3.14.0-alpha.1] - 11-Aug-2020
* Fixed `RangeSemanticFormatterCallback` error. Changed field with `SemanticFormatterCallback`.

## [3.13.2] - 11-Aug-2020
* Added `defaultImage` attribute to `FormBuilderImagePicker`, acts as placeholder. Courtesy [luwenbin8023](https://github.com/luwenbin8023)
* Fix bug in `FormBuilderCheckboxGroup` where `InputDecoration` isn't enabled. Closes #405
* Fix issue where form's initialValue would potentially be ignored. Fixes #341

## [3.13.1] - 08-Aug-2020
* Added default value to `timePickerInitialEntryMode` to be consistent with `showTimePicker` API. Closes #403
* Ensure `TextEditingController`s aren't unused and are properly disposed.
* Use latest version of `flutter_chips_input` with fix for "Bad UTF-8 found..."

## [3.13.0] - 06-Aug-2020
* Added support for Flutter v1.20

## [3.12.3] - 05-Aug-2020
* Fixed bug in parsing phone number from `FormBuilderPhoneField`'s `initialValue`
* Added more TextField options: `toolbarOptions`, `smartQuotesType`, `smartDashesType`, `scrollPhysics`, `enableSuggestions`
* Fixed `onChanged` bug on TextField

## [3.12.2] - 03-Aug-2020
* Convert FormBuilderRating value to double for RatingBar. Closes #392

## [3.12.1] - 03-Aug-2020
* Deprecate `FormBuilderRadio` in favour of `FormBuilderRadioGroup`
* Deprecate `FormBuilderCheckbox` in favour of `FormBuilderCheckboxGroup`
* Fix bug `"NoSuchMethodError: invalid member on null: 'initialValue'"` when fields not wrapped in `FormBuilder`

## [3.12.0] - 24-Jul-2020
* Added new field `FormBuilderCheckboxGroup`. Closes #188
* Removed `group_radio_button` library dependency, made own implementation with label fix. Closes #376, #335
* Add web support for ImagePicker. Courtesy of [vin-fandemand](https://github.com/vin-fandemand)
* Fixed bug where value within `TextEditingController` ignored in `FormBuilderTypeahead`

## [3.11.6] - 20-Jul-2020
* Upgraded dependencies
* Fixed error '`The getter 'initialValue' was called on null`' if no `FormBuilderState` ancestry. Closes #364
* Fixed issue where DropdownButton `hint` overlaps with `labelText`. Closes #372
* Fix '`initialEntryMode != null`' assertion in DateTimePicker. Closes #373

## [3.11.5] - 17-Jul-2020
* Included more `showDatePicker` function options
* Fixed bug where `onChanged` not triggered by ImagePicker. Closes #366
* Deprecate `underline` for Dropdown. Ignored
* Added more options for DropdownButton. Closes #153, #337
* Type `FormBuilderDropdown` class. Closes #360
* Included options to set camera and gallery icons and label. Closes #340
* Added `bottomSheetPadding` option for ImagePicker. Closes #339

## [3.11.4] - 08-Jul-2020
* Added text styles options to Slider
* Re-implement number formatting on Slider field
* Fix bug in ChoiceChip & FilterChip where using FieldOption label instead of child breaks. Closes #348
* Added `labelPadding` and `labelStyle` to ChoiceChip field
* Fix SignaturePad initialValue. 

## [3.11.3] - 21-Jun-2020
* Reverted changes to PhoneField causing focus issues

## [3.11.2] - 19-Jun-2020
* Deprecated `initialValue` for Signature field - here's no easy way of converting `Uint8List` to `List<Point>`. Use SignatureController to set initial signature
* Added `displayValues` attribute to Slider and RangeSlider - choose which values to display under the slider

## [3.11.1] - 15-Jun-2020
* Bumped up flutter_chips_input version. Contains major fix
* Fixed bug preventing use of non-String value for `FormBuilderTypeAhead`.
>>>>>>> de1ed38d

## [3.11.0] - 14-Jun-2020
* Added `FormBuilderRadioGroup` field
* Revised ImageSourceSheet to use the new Image Picker api, and added support for web platform.
* Add `textAlignVertical` attribute option to FormBuilderTextField
* Included additional configuration options to the FormBuilderImagePicker: `maxHeight`, `maxWidth`, `imageQuality`, `preferredCameraDevice` & `maxImages`
* Added `alwaysUse24HourFormat` option to DateTimePicker. Closes #297
* Revert focus to PhoneField TextField after country selected. Closes #302
* Validate PhoneField only if phone number has value, not country only
* Bumped up flutter_typeahead version. Contains keyboard visibility fix
* Bumped up flutter_chips_input version with multiple fixes and improvements.
* Show Country flag to PhoneField

## [3.10.1] - 17-May-2020
* Added delete icon on selected images in ImagePicker instead of non-intuitive long-press to delete. Closes #278
* Added contentPadding option to Checkbox, CheckboxList, Radio and Switch to allow spacing of items in list options. Closes #280
* Fix bug "The getter 'isNotEmpty' was called on null" in PhoneField

## [3.10.0] - 15-May-2020
* Added `FormBuilderCountryPicker` and `FormBuilderPhoneField`. Good work by [Furkan KURT](https://github.com/furkankurt)
* Set `readOnly` prop to `false` in ColorPicker, DateRangePicker & DateTimePicker TextFields - prevents keyboard popping up. Closes #210
* Fixed allowEmpty bug in `minLength` validator. Closes #259
* Allow user to set iconColor for ImagePicker due to issue with dark mode. Closes #268
* Use [signature package](https://pub.dev/packages/signature) instead of self-maintained Widget
* Use `ObjectKey`s to enforce rebuild after reset
* Added `decoration` attribute to ImagePicker, deprecated `labelText`
* Remove deprecation for `initialTime` & `initialDate` in DateTimePicker

## Unreleased
* Add `contentPadding` to all `ListTile`-based fields

## [4.0.0-alpha.2] - 06-May-2020
* All form reset issues are fixed - I hope ;-). `UniqueKey()` used where  necessary
* `FormBuilderField` to be used base to create custom fields. Removed unused `FormBuilderCustomField`
* Add to `FormBuilderField.onReset` callback - to enable user to react to resetting by changing the UI to reflect reset
* Fixed bug where setting form-wide `readOnly` to true doesn't affect fields
* On field reset, use calculated `initialValue` instead of widget provided since it may have been set by the `FormBuilder`
* Use signature: ^3.0.0 package instead of self-maintained - comes with breaking changes.
* Added option for user to set own `border` for `FormBuilderSignaturePad`
* Remove deprecation for `initialDate` and `initialTime` for `DateTimePicker` - user may prefer to set own

## [4.0.0-alpha.1] - 04-May-2020
* Complete rewrite of package implementation
* Removed a few deprecations
* Renamed `FormBuilderRate` to `FormBuilderRating`

## [3.9.0] - 03-May-2020
* New field type `FormBuilderImagePicker` courtesy of [Gustavo Vítor](https://github.com/gustavovitor)
* Switched rating package from [sy_flutter_widgets](https://pub.dev/packages/form_builder_map_field) to [rating_bar](https://pub.dev/packages/rating_bar) with more configuration options
* Switched rating package from [sy_flutter_widgets](https://pub.dev/packages/sy_flutter_widgets) to [rating_bar](https://pub.dev/packages/rating_bar) with more configuration options
* Added option to `showCheckmark` for FormBuilderFilterChip, along with other options. Closes #260
* Added option to `allowEmpty` in `minLength` and `maxLength` validations. Closes #259
* Fixed bug where `locale`, `textDirection`, `useRootNavigator` & `builder` not passed down to `showDatePicker()` and `showTimePicker()`
* Assert `initialValue` is `null` or `controller` is `null` for `FormBuilderTextField`. Closes #258

## [3.8.3] - 15-Apr-2020
* Fix bug where `onChange` in FormBuilderDateTimePicker doesn't fire when field is cleared. Closes #254
* Fix `The method 'dispose' was called on null.` issue in FormBuilderTypeAhead. Closes #256
* Bumped up flutter_chips_input to v1.8.0 from v1.7.0

## [3.8.2] - 27-Mar-2020
* `onTap` callback added to `FormBuilderTextField` 
* Link to [form_builder_map_field](https://pub.dev/packages/form_builder_map_field) added to README
* Improvements to README

## [3.8.1] - 09-Mar-2020
* Only enable corresponding TextField when ColorPicker is not readOnly
* Fixed bug where `FormBuilderTouchSpin` aka Stepper not being disabled when in readOnly
* Bumped up color_picker to 0.3.2, added new ColorPickerType - `SliderPicker`
* Export `flutter_typeahead` package so user gets access `TextFieldConfiguration` class
* Deprecate `validator` attribute in FormBuilderDateTimePicker, only `validators` should be used
* When TimePicker is cancelled, return original value instead of null
* Fix bug where initialTime for TimePicker defaults to 12:00, use currentTime. Closes [#234](https://github.com/danvick/flutter_form_builder/issues/234)

## [3.8.0+1] - 17-Feb-2020
* Fix bug where Changing readOnly of `FormBuilder` does not change readOnly of `FormBuilderDateTimePicker`. Closes [#179](https://github.com/danvick/flutter_form_builder/issues/179)

## [3.8.0] - 12-Feb-2020
* **NEW FIELD TYPES:**
    * `FormBuilderChoiceChip` - Creates a chip that acts like a radio button. Courtesy [Cesar Flores](https://github.com/VOIDCRUSHER)
    * `FormBuilderFilterChip` - Creates a chip that acts like a checkbox. By [Cesar Flores](https://github.com/VOIDCRUSHER). Again!
    * `FormBuilderColorPicker` with help from [Benjamin](https://github.com/Reprevise)
    * `FormBuilderTouchSpin` replaced the confusingly named `FormBuilderStepper` which is now deprecated.
* Fix some inconsistencies in controller and focus node disposal. Courtesy of [Thomas Järvstrand](https://github.com/tjarvstrand). Should close [#230](https://github.com/danvick/flutter_form_builder/issues/230)
* Bumped up `flutter_typeahead` from `1.7.0` to `1.8.0`

## [3.7.3] - 15-Jan-2020
* Bumped up `intl`, `datetime_picker_formfield` & `flutter_chips_input`. Closes #204, #207, #211, #215.
* Fixed deprecation errors

## [3.7.2] - 10-Dec-2019
* Fix email validator: Trim white-space before validation
* Return Form's value state with all fields defined in initialValue

## [3.7.1] - 6-Dec-2019
* Use `num` for `FormBuilderStepper` instead of `double` to allow for either `int` or `double`

## [3.7.0] - 5-Dec-2019
* Included `onSaved` callback to all fields. Closes [#175](https://github.com/danvick/flutter_form_builder/issues/175)
* Added `Key` option to all fields to make testing possible 
* Fixed bug where custom controller not working in TypeAhead. Closes [#144](https://github.com/danvick/flutter_form_builder/issues/144)
* Fix issue where `FormBuilderDateRangePicker` ignores `initialFirstDate` and `initialLastDate`
* Fixed bug where readOnly not working in FormBuilderDateTimePicker. Closes [#179](https://github.com/danvick/flutter_form_builder/issues/179)
* Allow double `values` for `FormBuilderStepper`. Closes [#182](https://github.com/danvick/flutter_form_builder/issues/182)
* Only include clear icon next to DropdownButton if the value is not `null`
* Revert `intl`, upgrade `flutter_chips_input` & `datetime_picker_formfield` - due incompatibilities. Closes [#183](https://github.com/danvick/flutter_form_builder/issues/183), [#185](https://github.com/danvick/flutter_form_builder/issues/185)

## [3.6.1] - 6-Nov-2019
* Fixed bug caused by dropping unimplemented attribute `onChipTapped` of `flutter_chips_input`. Closes [#168](https://github.com/danvick/flutter_form_builder/issues/168)

## [3.6.0] - 4-Nov-2019
* Added clear option to FormBuilderDropdown - set `allowClear` to true. Closes [#148](https://github.com/danvick/flutter_form_builder/issues/148)
* Default `contentPadding` and `border` attributes removed from CheckboxList, Radio and SegmentedControl list. Closes [#160](https://github.com/danvick/flutter_form_builder/issues/160)
* Added `numberFormat` attribute to Slider. Closes [#156](https://github.com/danvick/flutter_form_builder/issues/156)
* Add error text to date range picker. Thanks to [ffpetrovic](https://github.com/ffpetrovic)
* Fixed bug where pushing cancel on timePicker causes crash. Thanks to [ayushin](https://github.com/ayushin)
* Fixed bug where Switch doesn't obey initialValue from FormBuilder. Closes [#159](https://github.com/danvick/flutter_form_builder/issues/159)
* Fixed bug where FormBuilderDropdown shows value instead of label when disabled/readOnly. Closes [#154](https://github.com/danvick/flutter_form_builder/issues/154)
* Fixed bug where FormBuilderDateTimePicker value is parsed from TextField string. Closes [#164](https://github.com/danvick/flutter_form_builder/issues/164)
* Added default TextInputConfiguration options for ChipsInput
* Fix example project - AndroidX compatibility. Thanks to [prasadsunny1](https://github.com/prasadsunny1)
* Bumped up `flutter_typeahead` 1.6.1 -> 1.7.0

## [3.5.5] - 3-Oct-2019
* Bumped up `flutter_chips_input` version from 1.3.1 to 1.5.1
* AndroidX migration for example app

## [3.5.4] - 16-Sep-2019
* Fix dependency mismatch for `intl` with `flutter_localizations` from sdk
* Bumped up `datetime_picker_formfield` dependency version

## [3.5.3] - 11-Sep-2019
* Fixed DateTimePicker bug: '`DateTime is not a subtype of type TimeOfDay`' when Input type is Time only. Closes [#131](https://github.com/danvick/flutter_form_builder/issues/131)

## [3.5.2] - 03-Sep-2019
* Re-introduced `onSuggestionSelected` option in TypeAhead field

## [3.5.1] - 02-Sep-2019
* Hack to avoid manual editing of date - as is in DateTimeField library

## [3.5.0] - 30-Aug-2019
* **NEW FIELD TYPE**: `FormBuilderDateRangePicker`
* New method `saveAndValidate` method to `FormBuilder`
* Ability to use custom data types in TypeAhead field instead of just String
* `FormBuilderDateTimePicker` fixes
    * Fixed bug where currently selected date is cleared when DateTimePicker dialog is shown
    * Also fixed bug where currently selected date not used as initial date in DateTimePicker dialog
    * `initialTime` and `initialDate` deprecated - brings confusion with `initialValue`. Selected date/time or current date/time will be used instead
* **BREAKING CHANGE**: Changed type of `resetIcon`in DateTimePicker from `IconData` to `Icon`

## [3.4.1] - 21-Aug-2019
* Fixed bug in `FormBuilderDateTimePicker` where `initialValue` defaults to null

## [3.4.0] - 21-Aug-2019
* Converted `FormBuilderFieldOption` to Widget with `child` attribute - allows option to be customized/styled
* Fixed bug in `FormBuilderCheckboxList` where new items cannot be added
* Allow `null` value on checkbox if `tristate` is enabled
* Adding InputBorder on `FormBuilderDropdownField` now possible
* Fixed bug where initial date not shown for `FormBuilderDateTimePicker`

## [3.3.4] - 08-Aug-2019
* Added `initialValue` field to `FormBuilderCustomField`

## [3.3.3] - 08-Aug-2019
* Attempt to fix issue where user is required to manually edit `FormBuilderDateTimePicker` if not empty - instead of presenting Date/Time Picker

## [3.3.2] - 07-Aug-2019
* Upgrade dependency `datetime_picker_formfield` from v0.4.0 to 1.0.0-pre.2 (aka v0.4.1)
* Removed `editable` option from `FormBuilderDateTimePicker` - removed from dependency `datetime_picker_formfield` 

## [3.3.1] - 28-Jul-2019
* Fixed bugs in `FormBuilderDateTimePicker`
* Minor improvements to documentation

## [3.3.0] - 28-Jul-2019
* New Feature: You can now set `initialValue` for `FormBuilder` - Accepts a `Map<String, dynamic>` where keys are `attribute`s and the values are `initialValue`s for corresponding fields
* New Field: `FormBuilderRangeSlider`
* Compatibility with newly released Flutter version `1.7.*`
* `Breaking change:` Renamed occurrences of `readonly` to `readOnly` to fit naming conventions 
* Updated `datetime_picker_formfield` to version `0.4.0` from `0.2.0`
* Added more attribute options for different fields

## [3.2.9] - 20-Jul-2019
* Added `borderColor`, `selectedColor`, `pressedColor`, `textStyle` options to `FormBuilderSegmentedControl` for `CupertinoSegmentedControl` customization

## [3.2.8] - 12-Jul-2019
* Added `activeColor`, `checkColor`, `materialTapTargetSize` & `tristate` options to `FormBuilderCheckbox` and `FormBuilderCheckboxList` for checkbox customization

## [3.2.7] - 06-Jul-2019
* Fixed bug where `valueTransformer`s not working

## [3.2.6] - 06-Jul-2019
* If disabled dropdown has value, show value instead of `disabledHint`

## [3.2.5] - 05-Jul-2019
* Fixed Stack Overflow bug in `setAttributeValue` function

## [3.2.4] - 03-Jul-2019
* Fixed issue in saving form attribute values - Credit [Caciano Kroth](https://github.com/cacianokroth) & [eltonmorais](https://github.com/eltonmorais)

## [3.2.3] - 25-Jun-2019
* Allow `readonly` attribute for fields to be changed at runtime. Credit [Daniel Acorsi](https://github.com/dhaalves). Closes [#75](https://github.com/danvick/flutter_form_builder/issues/75)

## [3.2.2] - 22-Jun-2019
* Bumped up `flutter_chips_input` from v1.2.0 to 1.3.0

## [3.2.1] - 22-Jun-2019
* Add missing attributes for `FormBuilderSlider` to customize `Slider` Widget including `activeColor`, `inactiveColor`, `onChangeStart`, `onChangeEnd`, `label` and `semanticFormatterCallback`. Closes [#80](https://github.com/danvick/flutter_form_builder/issues/80).
* Add support for `underline` to `FormBuilderDropdown`. Credit [Jordan Nelson](https://github.com/jrnelson333).
* Minor fixes to README

## [3.2.0] - 07-Jun-2019
* Bumped up `flutter_typeahead` from v1.5.0 to 1.6.1
* Bumped up `datetime_picker_formfield` from v0.1.8 to 0.2.0

## [3.1.3] - 06-Jun-2019
* Made `flutter_typeahead`'s `onSuggestionSelected` available to `FormBuilderTypeAhead` - Closes [#73](https://github.com/danvick/flutter_form_builder/issues/73). Credit to [daWeed](https://github.com/psrcek)

## [3.1.2] - 27-May-2019
* Attempted fix for `FormBuilderTextField` retaining focus even after moving to other fields causing the UI to jump back to the TextField
* Improved documentation for `FormBuilderCustomField`

## [3.1.1] - 16-May-2019
* Fixed sample code in README for example project
* Bumped up `flutter_typeahead` from v1.4.0 to 1.5.0

## [3.1.0] - 15-May-2019
* Added `leadingInput` option for CheckboxList, Checkbox and Radio - Allows the option to have the input before its label (left). Courtesy of [Sven Schöne](https://github.com/SvenSchoene)

## [3.0.1] - 28-Apr-2019
* Fixed bug in where `focuNode` for `FormBuilderTextField` is ignored. Closes [#53](https://github.com/danvick/flutter_form_builder/issues/53)
* Fixed bug in where `textEditingConfiguration` for `FormBuilderTypeAhead` ignored

## [3.0.0] - 24-Apr-2019
* Complete rewrite of the package - stateful field widgets
    * `FormBuilderCheckbox` - Single Checkbox field
    * `FormBuilderCheckboxList` - List of Checkboxes for multiple selection
    * `FormBuilderChipsInput` - Takes a list of Flutter [Chip](https://docs.flutter.io/flutter/material/Chip-class.html) as inputs
    * `FormBuilderDateTimePicker` - For Date, Time and DateTime input
    * `FormBuilderDropdown` - Allow selection of one value from a list as a Dropdown
    * `FormBuilderRadio` - Allow selection of one value from a list of Radio Widgets 
    * `FormBuilderRate` - For selection of a numerical value as a rating 
    * `FormBuilderSegmentedControl` - For selection of a value from the `CupertinoSegmentedControl` as an input
    * `FormBuilderSignaturePad` - Presents a drawing pad on which user can doodle
    * `FormBuilderSlider` - For selection of a numerical value on a slider
    * `FormBuilderStepper` - Selection of a number by tapping on a plus or minus symbol
    * `FormBuilderSwitch` - On/Off switch
    * `FormBuilderTextField` - For text input. Allows input of single-line text, multi-line text, password,
    email, urls etc by using different configurations and validators
    * `FormBuilderTypeAhead` - Auto-completes user input from a list of items
* New `FormBuilderCustomField` to create of custom `FormField`s
* New attribute `validators` allows composability and reusability of different `FormFieldValidator` 
functions that do different validations
* New Feature `FormBuilderValidators` comes with common validation functionality options such as: 
required, min, max, minLength, maxLength, email, url, credit card etc.
* Added `valueTransformer` - transforms field value before saving to the final form value
* Added requested `onChanged` value notifier event on fields. Closes [#45](https://github.com/danvick/flutter_form_builder/issues/45)
* Prevent duplicate `attribute` names in fields - assertion
* **Breaking changes:**
    * `FormBuilderInputOption` becomes `FormBuilderFieldOption`
    * `BuildContext` is not passed down into `FormBuilder`
* Fixed URL validator works correctly - tested
* Improved documentation

## [2.0.3] - 26-Mar-2019
* Allow `null`s in `FormBuilder` controls `attribute`

## [2.0.2] - 26-Mar-2019
* Minor fix in documentation

## [2.0.1] - 26-Mar-2019
* Fixed bug where fields keep losing focus

## [2.0.0] - 25-Mar-2019
### New Features and fixes
* New attribute `decoration` for `FormBuilderInput`. Enables one to customize `InputDecoration` 
like icons, labelStyles etc
* Added ability to add `GlobalKey` of type `FormBuilderState` to FormBuilder that will be 
the handle to the
state of the form enabling saving and resetting. Similar to using Flutter's `Form`.
* Added new input type `FormBuilder.signaturePad` which provides a drawing pad for user signature
* Added `max` attribute to `chipsInput` to limit the number of chips users can add
* Added new attribute `maxLines` to be used with textFields with multiple lines
* Fixed bug where readonly not working to Date, Time and DateTime Pickers

### Breaking Changes
* Removed reset/submit buttons and corresponding attributes: `showResetButton`, `resetButtonContent`
Access form state using a `GlobalKey<FormBilderState>`
* Removed `label` and `hint` attributes to be replaced by `decoration`


## [1.5.1] - 21-Mar-2019
* Fixed bugs originating from upgrading `flutter_typeahead` from v0.5.1 to v1.2.1

## [1.5.0] - 20-Mar-2019
* Now using `datetime_picker_formfield` plugin from pub for DatePicker and TimePicker. 
Should close [#33](https://github.com/danvick/flutter_form_builder/issues/33)
* Added new `FormBuilderInput` - DateTimePicker
* **Breaking change**: DatePicker, TimePicker & DateTimePicker now return an object of 
type `DateTime` instead of `String`
* Upgraded `flutter_typeahead` from v0.5.1 to v1.2.1 - comes with more widgets options

## [1.4.0] - 29-Jan-2019
* The entire form or individual controls can now be made readonly by making `readonly` property 
to `true`. Default value is `false`. 
Closes [#11](https://github.com/danvick/flutter_form_builder/issues/11) and 
[#16](https://github.com/danvick/flutter_form_builder/issues/16)

## [1.3.5] - 28-Jan-2019
* Fixed bug on Slider where current value not updated on slider & label

## [1.3.4] - 19-Jan-2019
Bug fix: Imported `dart:async` for use of `Future`s to be compatible with Dart <2.1

## [1.3.3] - 17-Jan-2019
* Updated `flutter_typeahead` version. Closes [#15](https://github.com/danvick/flutter_form_builder/issues/15)

## [1.3.2] - 19-Dec-2018
* Allow setting of `format` for DatePicker
* Fixed bug where `lastDate` and `firstDate` for DatePicker don't work

## [1.3.1] - 17-Dec-2018
* Moved ChipsInput into own library on pub.dartlang.org, 
check it out [here](https://pub.dartlang.org/packages/flutter_chips_input)
* Updated example code to include proper use of Form's `onChanged` function after update. 
Closes [#8](https://github.com/danvick/flutter_form_builder/issues/8)

## [1.3.0] - 15-Dec-2018
* Fixed bug where TypeAhead value reset when other fields are updated
* `onChanged` function for FormBuilder is now called with current form values (breaking change)
* Form reset now works as expected
* Other minor refactorings

## [1.2.0] - 23-Nov-2018
* New `FormBuilderInput` types:  
    * ChipsInput
* Some bug fixes
* Minor UI improvements
* Some bugs introduced, to be fixed later

## [1.1.0] - 19-Nov-2018
* Fixed bug where validation not working for fields outside screen (when using ListView) - 
[Flutter Issue #17385](https://github.com/flutter/flutter/issues/17385)
* Added InputDecoration for all custom FormFields

## [1.0.2] - 7-Nov-2018
* Fixed bug in (un)selecting checkbox list using by clicking its label

## [1.0.1] - 3-Nov-2018
* Minor improvements to documentation, added known issues section too

## [1.0.0] - 3-Nov-2018
### Features
* New `FormBuilderInput` types:  
    * Phone
    * Stepper
    * Rate
    * SegmentedControl
* `min` and `max` validation added to number field and textField
* More specialized keyboard types for TextField control types (text, number, url, email, multiline, phone etc)
* Tapping on Label for radio/checkbox changes the control value
* Created new constructors for password and textField inputs
* Added resetButton

### Fixes 
* Fixed bug where `TYPE_TEXT` validates as `TYPE_EMAIL` - Closes [#1](https://github.com/danvick/flutter_form_builder/issues/1)
* Fixed initial value setting `FormBuilderInput.checkboxList()`

### Breaking Changes
* `placeholder` attribute of class `FormBuilderInput` renamed to `hint`
* Removed default constructor for `FormBuilderInput`

## [0.0.1] - 1-Nov-2018.
* Initial Release
* Input Types: 
    * Text 
    * Number 
    * Email
    * MultilineText
    * Password
    * Radio
    * CheckboxList
    * Checkbox
    * Switch
    * Slider
    * Dropdown
    * DatePicker
    * TimePicker
    * Url
    * TypeAhead








<|MERGE_RESOLUTION|>--- conflicted
+++ resolved
@@ -1,4 +1,3 @@
-<<<<<<< HEAD
 ## [4.0.0-pre.5] - 24-Oct-2020
 * Number of Chips to be selected in FilterChip can now be limited by setting `maxChips` attribute. Closes #500
 * After calling patchValue on TextField, take cursor to end of text. Closes #477
@@ -16,7 +15,7 @@
 * Minor improvements and documentation added for LocationField
 
 ## [4.0.0-pre.3] - 02-Oct-2020
-* Changed Version naming for release candidates from `-RC.*` to `-pre.*` 
+* Changed Version naming for release candidates from `-RC.*` to `-pre.*`
 
 ## [4.0.0-RC.2] - 02-Oct-2020
 * More documentation improvements
@@ -60,7 +59,7 @@
 * Fix bug in parsing phone number from `FormBuilderPhoneField.initialValue`
 
 ## [4.0.0-alpha.9] - 05-Aug-2020
-* Improved programmatically changing field values. Multiple fields can be updated once 
+* Improved programmatically changing field values. Multiple fields can be updated once
 * Fix conversion to double error in `FormBuilderRating`
 * Removed redundant `FormBuilderRadioList` and `FormBuilderCheckboxList` fields
 * Other minor fixes from v3 commits
@@ -71,13 +70,13 @@
 * Fixed issue where `FormBuilderRadioGroup` not submitting value
 
 ## [4.0.0-alpha.7] - 22-Jul-2020
-* Added new field - `FormBuilderCheckboxGroup`. Closes #188, 
+* Added new field - `FormBuilderCheckboxGroup`. Closes #188,
 * New `FormBuilderRadioGroup` implementation similar to `FormBuilderCheckboxGroup`. Fixes issue where `FormBuilderFieldOption.child` is ignored Closes #335
 * Set FocusTraversalGroup policy
 * Fixed bug where TextField where `initialValue` from `FormBuilder` is ignored. Closes #370
 
 ## [4.0.0-alpha.6] - 20-Jul-2020
-* Added focusNode to all fields. 
+* Added focusNode to all fields.
 * Attempted tab/next support - work in progress
 * Request Focus to Field when change is attempted.
 * Include guide to programmatically inducing errors to README. Closes #123
@@ -89,8 +88,8 @@
 * Improvements to dirty check for FormBuilderField - fixes autovalidate only when dirty
 
 ## [4.0.0-alpha.4] - 04-Jul-2020
-* Added static getter for FormBuilderLocalizations delegate 
-* Fix issue where setting app localization is required for built-in validation to work 
+* Added static getter for FormBuilderLocalizations delegate
+* Fix issue where setting app localization is required for built-in validation to work
 
 ## [4.0.0-alpha.3] - 01-Jul-2020
 * Localize validation error texts
@@ -101,7 +100,7 @@
 * Added `FormBuilderValidators.compose()` which composes multiple `FormFieldValidator`s into one
 * ColorPicker, DateRangePicker, DateTimePicker - set TextField readOnly to true. Prevents keyboard popup
 * Improvements to example: break down to several pages; also show code in example app
-=======
+
 ## [3.14.1] - 24-Oct-2020
 * Remove phone number validation internally. Closes #499
 * Include padding option for ChoiceChips. Closes #504
@@ -201,7 +200,7 @@
 * Re-implement number formatting on Slider field
 * Fix bug in ChoiceChip & FilterChip where using FieldOption label instead of child breaks. Closes #348
 * Added `labelPadding` and `labelStyle` to ChoiceChip field
-* Fix SignaturePad initialValue. 
+* Fix SignaturePad initialValue.
 
 ## [3.11.3] - 21-Jun-2020
 * Reverted changes to PhoneField causing focus issues
@@ -213,7 +212,6 @@
 ## [3.11.1] - 15-Jun-2020
 * Bumped up flutter_chips_input version. Contains major fix
 * Fixed bug preventing use of non-String value for `FormBuilderTypeAhead`.
->>>>>>> de1ed38d
 
 ## [3.11.0] - 14-Jun-2020
 * Added `FormBuilderRadioGroup` field
