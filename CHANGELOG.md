<<<<<<< HEAD
## [3.14.0-alpha.3] - 22-Aug-2020
* Include changes made in v3.13.4
=======
## [3.13.6] - 25-Sep-2020
* Fixed bug in DateRangePicker where user can just pick one date. Closes #434
* Fix bug where FormBuilderCheckboxGroup value set to widget.initialValue. Closes #467
* Prevent events from happening while picking image with ImagePicker
* Added null check for val in onSaved and validator
* Fix `GroupedCheckbox` not disabled when read only
* Added phone validation and fixed `initialValue` parsing
* Fix `Image.memory` throwing error when value is `null`

## [3.13.5] - 08-Sep-2020
* Fixed bug in `DateRangePicker` where `onChanged` fires before change. Closes #434
* Use app's locale for default DateTimePicker display formatting
* Update to latest `flutter_chips_input`. Fixes #415
>>>>>>> 13107b4a

## [3.13.4] - 27-Aug-2020
* Fixed bug where `CountryPicker.onSaved` breaks if value is null
* Fixed bug where `initialValue` not saved
* Fix for label overflows in `RadioGroup` & `CheckboxGroup`
* Upgrade to latest `flutter_chips_input`. Fixes bugs in Flutter pre-release channels

## [3.14.0-alpha.2] - 22-Aug-2020
* Include changes made in v3.13.3

## [3.13.3] - 22-Aug-2020
* Fix bug where CountryPicker still works in readOnly. Closes #413
* Fixed bug where onChanged is not fired in CountryPicker. Closes #424
* Allow null initialValue for CountryPicker. Closes #421
* Minor improvements for ImagePicker on web platform. Closes #414
* Added video tutorial reference to README

## [3.14.0-alpha.1] - 11-Aug-2020
* Fixed `RangeSemanticFormatterCallback` error. Changed field with `SemanticFormatterCallback`.

## [3.13.2] - 11-Aug-2020
* Added `defaultImage` attribute to `FormBuilderImagePicker`, acts as placeholder. Courtesy [luwenbin8023](https://github.com/luwenbin8023)
* Fix bug in `FormBuilderCheckboxGroup` where `InputDecoration` isn't enabled. Closes #405
* Fix issue where form's initialValue would potentially be ignored. Fixes #341

## [3.13.1] - 08-Aug-2020
* Added default value to `timePickerInitialEntryMode` to be consistent with `showTimePicker` API. Closes #403
* Ensure `TextEditingController`s aren't unused and are properly disposed.
* Use latest version of `flutter_chips_input` with fix for "Bad UTF-8 found..."

## [3.13.0] - 06-Aug-2020
* Added support for Flutter v1.20

## [3.12.3] - 05-Aug-2020
* Fixed bug in parsing phone number from `FormBuilderPhoneField`'s `initialValue`
* Added more TextField options: `toolbarOptions`, `smartQuotesType`, `smartDashesType`, `scrollPhysics`, `enableSuggestions`
* Fixed `onChanged` bug on TextField

## [3.12.2] - 03-Aug-2020
* Convert FormBuilderRating value to double for RatingBar. Closes #392

## [3.12.1] - 03-Aug-2020
* Deprecate `FormBuilderRadio` in favour of `FormBuilderRadioGroup`
* Deprecate `FormBuilderCheckbox` in favour of `FormBuilderCheckboxGroup`
* Fix bug `"NoSuchMethodError: invalid member on null: 'initialValue'"` when fields not wrapped in `FormBuilder`

## [3.12.0] - 24-Jul-2020
* Added new field `FormBuilderCheckboxGroup`. Closes #188
* Removed `group_radio_button` library dependency, made own implementation with label fix. Closes #376, #335
* Add web support for ImagePicker. Courtesy of [vin-fandemand](https://github.com/vin-fandemand)
* Fixed bug where value within `TextEditingController` ignored in `FormBuilderTypeahead`

## [3.11.6] - 20-Jul-2020
* Upgraded dependencies
* Fixed error '`The getter 'initialValue' was called on null`' if no `FormBuilderState` ancestry. Closes #364
* Fixed issue where DropdownButton `hint` overlaps with `labelText`. Closes #372
* Fix '`initialEntryMode != null`' assertion in DateTimePicker. Closes #373

## [3.11.5] - 17-Jul-2020
* Included more `showDatePicker` function options
* Fixed bug where `onChanged` not triggered by ImagePicker. Closes #366
* Deprecate `underline` for Dropdown. Ignored
* Added more options for DropdownButton. Closes #153, #337
* Type `FormBuilderDropdown` class. Closes #360
* Included options to set camera and gallery icons and label. Closes #340
* Added `bottomSheetPadding` option for ImagePicker. Closes #339

## [3.11.4] - 08-Jul-2020
* Added text styles options to Slider
* Re-implement number formatting on Slider field
* Fix bug in ChoiceChip & FilterChip where using FieldOption label instead of child breaks. Closes #348
* Added `labelPadding` and `labelStyle` to ChoiceChip field
* Fix SignaturePad initialValue. 

## [3.11.3] - 21-Jun-2020
* Reverted changes to PhoneField causing focus issues

## [3.11.2] - 19-Jun-2020
* Deprecated `initialValue` for Signature field - here's no easy way of converting `Uint8List` to `List<Point>`. Use SignatureController to set initial signature
* Added `displayValues` attribute to Slider and RangeSlider - choose which values to display under the slider

## [3.11.1] - 15-Jun-2020
* Bumped up flutter_chips_input version. Contains major fix
* Fixed bug preventing use of non-String value for `FormBuilderTypeAhead`.

## [3.11.0] - 14-Jun-2020
* Added `FormBuilderRadioGroup` field
* Revised ImageSourceSheet to use the new Image Picker api, and added support for web platform.
* Add `textAlignVertical` attribute option to FormBuilderTextField
* Included additional configuration options to the FormBuilderImagePicker: `maxHeight`, `maxWidth`, `imageQuality`, `preferredCameraDevice` & `maxImages`
* Added `alwaysUse24HourFormat` option to DateTimePicker. Closes #297
* Revert focus to PhoneField TextField after country selected. Closes #302
* Validate PhoneField only if phone number has value, not country only
* Bumped up flutter_typeahead version. Contains keyboard visibility fix
* Bumped up flutter_chips_input version with multiple fixes and improvements.
* Show Country flag to PhoneField

## [3.10.1] - 17-May-2020
* Added delete icon on selected images in ImagePicker instead of non-intuitive long-press to delete. Closes #278
* Added contentPadding option to Checkbox, CheckboxList, Radio and Switch to allow spacing of items in list options. Closes #280
* Fix bug "The getter 'isNotEmpty' was called on null" in PhoneField

## [3.10.0] - 15-May-2020
* Added `FormBuilderCountryPicker` and `FormBuilderPhoneField`. Good work by [Furkan KURT](https://github.com/furkankurt)
* Set `readOnly` prop to `false` in ColorPicker, DateRangePicker & DateTimePicker TextFields - prevents keyboard popping up. Closes #210
* Fixed allowEmpty bug in `minLength` validator. Closes #259
* Allow user to set iconColor for ImagePicker due to issue with dark mode. Closes #268
* Use [signature package](https://pub.dev/packages/signature) instead of self-maintained Widget
* Use `ObjectKey`s to enforce rebuild after reset
* Added `decoration` attribute to ImagePicker, deprecated `labelText`
* Remove deprecation for `initialTime` & `initialDate` in DateTimePicker

## [3.9.0] - 03-May-2020
* New field type `FormBuilderImagePicker` courtesy of [Gustavo Vítor](https://github.com/gustavovitor)
* Switched rating package from [sy_flutter_widgets](https://pub.dev/packages/sy_flutter_widgets) to [rating_bar](https://pub.dev/packages/rating_bar) with more configuration options
* Added option to `showCheckmark` for FormBuilderFilterChip, along with other options. Closes #260
* Added option to `allowEmpty` in `minLength` and `maxLength` validations. Closes #259
* Fixed bug where `locale`, `textDirection`, `useRootNavigator` & `builder` not passed down to `showDatePicker()` and `showTimePicker()`
* Assert `initialValue` is `null` or `controller` is `null` for `FormBuilderTextField`. Closes #258

## [3.8.3] - 15-Apr-2020
* Fix bug where `onChange` in FormBuilderDateTimePicker doesn't fire when field is cleared. Closes #254
* Fix `The method 'dispose' was called on null.` issue in FormBuilderTypeAhead. Closes #256
* Bumped up flutter_chips_input to v1.8.0 from v1.7.0

## [3.8.2] - 27-Mar-2020
* `onTap` callback added to `FormBuilderTextField` 
* Link to [form_builder_map_field](https://pub.dev/packages/form_builder_map_field) added to README
* Improvements to README

## [3.8.1] - 09-Mar-2020
* Only enable corresponding TextField when ColorPicker is not readOnly
* Fixed bug where `FormBuilderTouchSpin` aka Stepper not being disabled when in readOnly
* Bumped up color_picker to 0.3.2, added new ColorPickerType - `SliderPicker`
* Export `flutter_typeahead` package so user gets access `TextFieldConfiguration` class
* Deprecate `validator` attribute in FormBuilderDateTimePicker, only `validators` should be used
* When TimePicker is cancelled, return original value instead of null
* Fix bug where initialTime for TimePicker defaults to 12:00, use currentTime. Closes [#234](https://github.com/danvick/flutter_form_builder/issues/234)

## [3.8.0+1] - 17-Feb-2020
* Fix bug where Changing readOnly of `FormBuilder` does not change readOnly of `FormBuilderDateTimePicker`. Closes [#179](https://github.com/danvick/flutter_form_builder/issues/179)

## [3.8.0] - 12-Feb-2020
* **NEW FIELD TYPES:**
    * `FormBuilderChoiceChip` - Creates a chip that acts like a radio button. Courtesy [Cesar Flores](https://github.com/VOIDCRUSHER)
    * `FormBuilderFilterChip` - Creates a chip that acts like a checkbox. By [Cesar Flores](https://github.com/VOIDCRUSHER). Again!
    * `FormBuilderColorPicker` with help from [Benjamin](https://github.com/Reprevise)
    * `FormBuilderTouchSpin` replaced the confusingly named `FormBuilderStepper` which is now deprecated.
* Fix some inconsistencies in controller and focus node disposal. Courtesy of [Thomas Järvstrand](https://github.com/tjarvstrand). Should close [#230](https://github.com/danvick/flutter_form_builder/issues/230)
* Bumped up `flutter_typeahead` from `1.7.0` to `1.8.0`

## [3.7.3] - 15-Jan-2020
* Bumped up `intl`, `datetime_picker_formfield` & `flutter_chips_input`. Closes #204, #207, #211, #215.
* Fixed deprecation errors

## [3.7.2] - 10-Dec-2019
* Fix email validator: Trim white-space before validation
* Return Form's value state with all fields defined in initialValue

## [3.7.1] - 6-Dec-2019
* Use `num` for `FormBuilderStepper` instead of `double` to allow for either `int` or `double`

## [3.7.0] - 5-Dec-2019
* Included `onSaved` callback to all fields. Closes [#175](https://github.com/danvick/flutter_form_builder/issues/175)
* Added `Key` option to all fields to make testing possible 
* Fixed bug where custom controller not working in TypeAhead. Closes [#144](https://github.com/danvick/flutter_form_builder/issues/144)
* Fix issue where `FormBuilderDateRangePicker` ignores `initialFirstDate` and `initialLastDate`
* Fixed bug where readOnly not working in FormBuilderDateTimePicker. Closes [#179](https://github.com/danvick/flutter_form_builder/issues/179)
* Allow double `values` for `FormBuilderStepper`. Closes [#182](https://github.com/danvick/flutter_form_builder/issues/182)
* Only include clear icon next to DropdownButton if the value is not `null`
* Revert `intl`, upgrade `flutter_chips_input` & `datetime_picker_formfield` - due incompatibilities. Closes [#183](https://github.com/danvick/flutter_form_builder/issues/183), [#185](https://github.com/danvick/flutter_form_builder/issues/185)

## [3.6.1] - 6-Nov-2019
* Fixed bug caused by dropping unimplemented attribute `onChipTapped` of `flutter_chips_input`. Closes [#168](https://github.com/danvick/flutter_form_builder/issues/168)

## [3.6.0] - 4-Nov-2019
* Added clear option to FormBuilderDropdown - set `allowClear` to true. Closes [#148](https://github.com/danvick/flutter_form_builder/issues/148)
* Default `contentPadding` and `border` attributes removed from CheckboxList, Radio and SegmentedControl list. Closes [#160](https://github.com/danvick/flutter_form_builder/issues/160)
* Added `numberFormat` attribute to Slider. Closes [#156](https://github.com/danvick/flutter_form_builder/issues/156)
* Add error text to date range picker. Thanks to [ffpetrovic](https://github.com/ffpetrovic)
* Fixed bug where pushing cancel on timePicker causes crash. Thanks to [ayushin](https://github.com/ayushin)
* Fixed bug where Switch doesn't obey initialValue from FormBuilder. Closes [#159](https://github.com/danvick/flutter_form_builder/issues/159)
* Fixed bug where FormBuilderDropdown shows value instead of label when disabled/readOnly. Closes [#154](https://github.com/danvick/flutter_form_builder/issues/154)
* Fixed bug where FormBuilderDateTimePicker value is parsed from TextField string. Closes [#164](https://github.com/danvick/flutter_form_builder/issues/164)
* Added default TextInputConfiguration options for ChipsInput
* Fix example project - AndroidX compatibility. Thanks to [prasadsunny1](https://github.com/prasadsunny1)
* Bumped up `flutter_typeahead` 1.6.1 -> 1.7.0

## [3.5.5] - 3-Oct-2019
* Bumped up `flutter_chips_input` version from 1.3.1 to 1.5.1
* AndroidX migration for example app

## [3.5.4] - 16-Sep-2019
* Fix dependency mismatch for `intl` with `flutter_localizations` from sdk
* Bumped up `datetime_picker_formfield` dependency version

## [3.5.3] - 11-Sep-2019
* Fixed DateTimePicker bug: '`DateTime is not a subtype of type TimeOfDay`' when Input type is Time only. Closes [#131](https://github.com/danvick/flutter_form_builder/issues/131)

## [3.5.2] - 03-Sep-2019
* Re-introduced `onSuggestionSelected` option in TypeAhead field

## [3.5.1] - 02-Sep-2019
* Hack to avoid manual editing of date - as is in DateTimeField library

## [3.5.0] - 30-Aug-2019
* **NEW FIELD TYPE**: `FormBuilderDateRangePicker`
* New method `saveAndValidate` method to `FormBuilder`
* Ability to use custom data types in TypeAhead field instead of just String
* `FormBuilderDateTimePicker` fixes
    * Fixed bug where currently selected date is cleared when DateTimePicker dialog is shown
    * Also fixed bug where currently selected date not used as initial date in DateTimePicker dialog
    * `initialTime` and `initialDate` deprecated - brings confusion with `initialValue`. Selected date/time or current date/time will be used instead
* **BREAKING CHANGE**: Changed type of `resetIcon`in DateTimePicker from `IconData` to `Icon`

## [3.4.1] - 21-Aug-2019
* Fixed bug in `FormBuilderDateTimePicker` where `initialValue` defaults to null

## [3.4.0] - 21-Aug-2019
* Converted `FormBuilderFieldOption` to Widget with `child` attribute - allows option to be customized/styled
* Fixed bug in `FormBuilderCheckboxList` where new items cannot be added
* Allow `null` value on checkbox if `tristate` is enabled
* Adding InputBorder on `FormBuilderDropdownField` now possible
* Fixed bug where initial date not shown for `FormBuilderDateTimePicker`

## [3.3.4] - 08-Aug-2019
* Added `initialValue` field to `FormBuilderCustomField`

## [3.3.3] - 08-Aug-2019
* Attempt to fix issue where user is required to manually edit `FormBuilderDateTimePicker` if not empty - instead of presenting Date/Time Picker

## [3.3.2] - 07-Aug-2019
* Upgrade dependency `datetime_picker_formfield` from v0.4.0 to 1.0.0-pre.2 (aka v0.4.1)
* Removed `editable` option from `FormBuilderDateTimePicker` - removed from dependency `datetime_picker_formfield` 

## [3.3.1] - 28-Jul-2019
* Fixed bugs in `FormBuilderDateTimePicker`
* Minor improvements to documentation

## [3.3.0] - 28-Jul-2019
* New Feature: You can now set `initialValue` for `FormBuilder` - Accepts a `Map<String, dynamic>` where keys are `attribute`s and the values are `initialValue`s for corresponding fields
* New Field: `FormBuilderRangeSlider`
* Compatibility with newly released Flutter version `1.7.*`
* `Breaking change:` Renamed occurrences of `readonly` to `readOnly` to fit naming conventions 
* Updated `datetime_picker_formfield` to version `0.4.0` from `0.2.0`
* Added more attribute options for different fields

## [3.2.9] - 20-Jul-2019
* Added `borderColor`, `selectedColor`, `pressedColor`, `textStyle` options to `FormBuilderSegmentedControl` for `CupertinoSegmentedControl` customization

## [3.2.8] - 12-Jul-2019
* Added `activeColor`, `checkColor`, `materialTapTargetSize` & `tristate` options to `FormBuilderCheckbox` and `FormBuilderCheckboxList` for checkbox customization

## [3.2.7] - 06-Jul-2019
* Fixed bug where `valueTransformer`s not working

## [3.2.6] - 06-Jul-2019
* If disabled dropdown has value, show value instead of `disabledHint`

## [3.2.5] - 05-Jul-2019
* Fixed Stack Overflow bug in `setAttributeValue` function

## [3.2.4] - 03-Jul-2019
* Fixed issue in saving form attribute values - Credit [Caciano Kroth](https://github.com/cacianokroth) & [eltonmorais](https://github.com/eltonmorais)

## [3.2.3] - 25-Jun-2019
* Allow `readonly` attribute for fields to be changed at runtime. Credit [Daniel Acorsi](https://github.com/dhaalves). Closes [#75](https://github.com/danvick/flutter_form_builder/issues/75)

## [3.2.2] - 22-Jun-2019
* Bumped up `flutter_chips_input` from v1.2.0 to 1.3.0

## [3.2.1] - 22-Jun-2019
* Add missing attributes for `FormBuilderSlider` to customize `Slider` Widget including `activeColor`, `inactiveColor`, `onChangeStart`, `onChangeEnd`, `label` and `semanticFormatterCallback`. Closes [#80](https://github.com/danvick/flutter_form_builder/issues/80).
* Add support for `underline` to `FormBuilderDropdown`. Credit [Jordan Nelson](https://github.com/jrnelson333).
* Minor fixes to README

## [3.2.0] - 07-Jun-2019
* Bumped up `flutter_typeahead` from v1.5.0 to 1.6.1
* Bumped up `datetime_picker_formfield` from v0.1.8 to 0.2.0

## [3.1.3] - 06-Jun-2019
* Made `flutter_typeahead`'s `onSuggestionSelected` available to `FormBuilderTypeAhead` - Closes [#73](https://github.com/danvick/flutter_form_builder/issues/73). Credit to [daWeed](https://github.com/psrcek)

## [3.1.2] - 27-May-2019
* Attempted fix for `FormBuilderTextField` retaining focus even after moving to other fields causing the UI to jump back to the TextField
* Improved documentation for `FormBuilderCustomField`

## [3.1.1] - 16-May-2019
* Fixed sample code in README for example project
* Bumped up `flutter_typeahead` from v1.4.0 to 1.5.0

## [3.1.0] - 15-May-2019
* Added `leadingInput` option for CheckboxList, Checkbox and Radio - Allows the option to have the input before its label (left). Courtesy of [Sven Schöne](https://github.com/SvenSchoene)

## [3.0.1] - 28-Apr-2019
* Fixed bug in where `focuNode` for `FormBuilderTextField` is ignored. Closes [#53](https://github.com/danvick/flutter_form_builder/issues/53)
* Fixed bug in where `textEditingConfiguration` for `FormBuilderTypeAhead` ignored

## [3.0.0] - 24-Apr-2019
* Complete rewrite of the package - stateful field widgets
    * `FormBuilderCheckbox` - Single Checkbox field
    * `FormBuilderCheckboxList` - List of Checkboxes for multiple selection
    * `FormBuilderChipsInput` - Takes a list of Flutter [Chip](https://docs.flutter.io/flutter/material/Chip-class.html) as inputs
    * `FormBuilderDateTimePicker` - For Date, Time and DateTime input
    * `FormBuilderDropdown` - Allow selection of one value from a list as a Dropdown
    * `FormBuilderRadio` - Allow selection of one value from a list of Radio Widgets 
    * `FormBuilderRate` - For selection of a numerical value as a rating 
    * `FormBuilderSegmentedControl` - For selection of a value from the `CupertinoSegmentedControl` as an input
    * `FormBuilderSignaturePad` - Presents a drawing pad on which user can doodle
    * `FormBuilderSlider` - For selection of a numerical value on a slider
    * `FormBuilderStepper` - Selection of a number by tapping on a plus or minus symbol
    * `FormBuilderSwitch` - On/Off switch
    * `FormBuilderTextField` - For text input. Allows input of single-line text, multi-line text, password,
    email, urls etc by using different configurations and validators
    * `FormBuilderTypeAhead` - Auto-completes user input from a list of items
* New `FormBuilderCustomField` to create of custom `FormField`s
* New attribute `validators` allows composability and reusability of different `FormFieldValidator` 
functions that do different validations
* New Feature `FormBuilderValidators` comes with common validation functionality options such as: 
required, min, max, minLength, maxLength, email, url, credit card etc.
* Added `valueTransformer` - transforms field value before saving to the final form value
* Added requested `onChanged` value notifier event on fields. Closes [#45](https://github.com/danvick/flutter_form_builder/issues/45)
* Prevent duplicate `attribute` names in fields - assertion
* **Breaking changes:**
    * `FormBuilderInputOption` becomes `FormBuilderFieldOption`
    * `BuildContext` is not passed down into `FormBuilder`
* Fixed URL validator works correctly - tested
* Improved documentation

## [2.0.3] - 26-Mar-2019
* Allow `null`s in `FormBuilder` controls `attribute`

## [2.0.2] - 26-Mar-2019
* Minor fix in documentation

## [2.0.1] - 26-Mar-2019
* Fixed bug where fields keep losing focus

## [2.0.0] - 25-Mar-2019
### New Features and fixes
* New attribute `decoration` for `FormBuilderInput`. Enables one to customize `InputDecoration` 
like icons, labelStyles etc
* Added ability to add `GlobalKey` of type `FormBuilderState` to FormBuilder that will be 
the handle to the
state of the form enabling saving and resetting. Similar to using Flutter's `Form`.
* Added new input type `FormBuilder.signaturePad` which provides a drawing pad for user signature
* Added `max` attribute to `chipsInput` to limit the number of chips users can add
* Added new attribute `maxLines` to be used with textFields with multiple lines
* Fixed bug where readonly not working to Date, Time and DateTime Pickers

### Breaking Changes
* Removed reset/submit buttons and corresponding attributes: `showResetButton`, `resetButtonContent`
Access form state using a `GlobalKey<FormBilderState>`
* Removed `label` and `hint` attributes to be replaced by `decoration`


## [1.5.1] - 21-Mar-2019
* Fixed bugs originating from upgrading `flutter_typeahead` from v0.5.1 to v1.2.1

## [1.5.0] - 20-Mar-2019
* Now using `datetime_picker_formfield` plugin from pub for DatePicker and TimePicker. 
Should close [#33](https://github.com/danvick/flutter_form_builder/issues/33)
* Added new `FormBuilderInput` - DateTimePicker
* **Breaking change**: DatePicker, TimePicker & DateTimePicker now return an object of 
type `DateTime` instead of `String`
* Upgraded `flutter_typeahead` from v0.5.1 to v1.2.1 - comes with more widgets options

## [1.4.0] - 29-Jan-2019
* The entire form or individual controls can now be made readonly by making `readonly` property 
to `true`. Default value is `false`. 
Closes [#11](https://github.com/danvick/flutter_form_builder/issues/11) and 
[#16](https://github.com/danvick/flutter_form_builder/issues/16)

## [1.3.5] - 28-Jan-2019
* Fixed bug on Slider where current value not updated on slider & label

## [1.3.4] - 19-Jan-2019
Bug fix: Imported `dart:async` for use of `Future`s to be compatible with Dart <2.1

## [1.3.3] - 17-Jan-2019
* Updated `flutter_typeahead` version. Closes [#15](https://github.com/danvick/flutter_form_builder/issues/15)

## [1.3.2] - 19-Dec-2018
* Allow setting of `format` for DatePicker
* Fixed bug where `lastDate` and `firstDate` for DatePicker don't work

## [1.3.1] - 17-Dec-2018
* Moved ChipsInput into own library on pub.dartlang.org, 
check it out [here](https://pub.dartlang.org/packages/flutter_chips_input)
* Updated example code to include proper use of Form's `onChanged` function after update. 
Closes [#8](https://github.com/danvick/flutter_form_builder/issues/8)

## [1.3.0] - 15-Dec-2018
* Fixed bug where TypeAhead value reset when other fields are updated
* `onChanged` function for FormBuilder is now called with current form values (breaking change)
* Form reset now works as expected
* Other minor refactorings

## [1.2.0] - 23-Nov-2018
* New `FormBuilderInput` types:  
    * ChipsInput
* Some bug fixes
* Minor UI improvements
* Some bugs introduced, to be fixed later

## [1.1.0] - 19-Nov-2018
* Fixed bug where validation not working for fields outside screen (when using ListView) - 
[Flutter Issue #17385](https://github.com/flutter/flutter/issues/17385)
* Added InputDecoration for all custom FormFields

## [1.0.2] - 7-Nov-2018
* Fixed bug in (un)selecting checkbox list using by clicking its label

## [1.0.1] - 3-Nov-2018
* Minor improvements to documentation, added known issues section too

## [1.0.0] - 3-Nov-2018
### Features
* New `FormBuilderInput` types:  
    * Phone
    * Stepper
    * Rate
    * SegmentedControl
* `min` and `max` validation added to number field and textField
* More specialized keyboard types for TextField control types (text, number, url, email, multiline, phone etc)
* Tapping on Label for radio/checkbox changes the control value
* Created new constructors for password and textField inputs
* Added resetButton

### Fixes 
* Fixed bug where `TYPE_TEXT` validates as `TYPE_EMAIL` - Closes [#1](https://github.com/danvick/flutter_form_builder/issues/1)
* Fixed initial value setting `FormBuilderInput.checkboxList()`

### Breaking Changes
* `placeholder` attribute of class `FormBuilderInput` renamed to `hint`
* Removed default constructor for `FormBuilderInput`

## [0.0.1] - 1-Nov-2018.
* Initial Release
* Input Types: 
    * Text 
    * Number 
    * Email
    * MultilineText
    * Password
    * Radio
    * CheckboxList
    * Checkbox
    * Switch
    * Slider
    * Dropdown
    * DatePicker
    * TimePicker
    * Url
    * TypeAhead








<|MERGE_RESOLUTION|>--- conflicted
+++ resolved
@@ -1,7 +1,3 @@
-<<<<<<< HEAD
-## [3.14.0-alpha.3] - 22-Aug-2020
-* Include changes made in v3.13.4
-=======
 ## [3.13.6] - 25-Sep-2020
 * Fixed bug in DateRangePicker where user can just pick one date. Closes #434
 * Fix bug where FormBuilderCheckboxGroup value set to widget.initialValue. Closes #467
@@ -15,7 +11,9 @@
 * Fixed bug in `DateRangePicker` where `onChanged` fires before change. Closes #434
 * Use app's locale for default DateTimePicker display formatting
 * Update to latest `flutter_chips_input`. Fixes #415
->>>>>>> 13107b4a
+
+## [3.14.0-alpha.3] - 22-Aug-2020
+* Include changes made in v3.13.4
 
 ## [3.13.4] - 27-Aug-2020
 * Fixed bug where `CountryPicker.onSaved` breaks if value is null
