<<<<<<< HEAD
## [3.14.0-alpha.2] - 22-Aug-2020
* Include changes made in v3.13.3
=======
## [3.13.4] - 27-Aug-2020
* Fixed bug where `CountryPicker.onSaved` breaks if value is null
* Fixed bug where `initialValue` not saved
* Fix for label overflows in `RadioGroup` & `CheckboxGroup`
* Upgrade to latest `flutter_chips_input`. Fixes bugs in Flutter pre-release channels
>>>>>>> 204332fb

## [3.13.3] - 22-Aug-2020
* Fix bug where CountryPicker still works in readOnly. Closes #413
* Fixed bug where onChanged is not fired in CountryPicker. Closes #424
* Allow null initialValue for CountryPicker. Closes #421
* Minor improvements for ImagePicker on web platform. Closes #414
* Added video tutorial reference to README

## [3.14.0-alpha.1] - 11-Aug-2020
* Fixed `RangeSemanticFormatterCallback` error. Changed field with `SemanticFormatterCallback`.

## [3.13.2] - 11-Aug-2020
* Added `defaultImage` attribute to `FormBuilderImagePicker`, acts as placeholder. Courtesy [luwenbin8023](https://github.com/luwenbin8023)
* Fix bug in `FormBuilderCheckboxGroup` where `InputDecoration` isn't enabled. Closes #405
* Fix issue where form's initialValue would potentially be ignored. Fixes #341

## [3.13.1] - 08-Aug-2020
* Added default value to `timePickerInitialEntryMode` to be consistent with `showTimePicker` API. Closes #403
* Ensure `TextEditingController`s aren't unused and are properly disposed.
* Use latest version of `flutter_chips_input` with fix for "Bad UTF-8 found..."

## [3.13.0] - 06-Aug-2020
* Added support for Flutter v1.20

## [3.12.3] - 05-Aug-2020
* Fixed bug in parsing phone number from `FormBuilderPhoneField`'s `initialValue`
* Added more TextField options: `toolbarOptions`, `smartQuotesType`, `smartDashesType`, `scrollPhysics`, `enableSuggestions`
* Fixed `onChanged` bug on TextField

## [3.12.2] - 03-Aug-2020
* Convert FormBuilderRating value to double for RatingBar. Closes #392

## [3.12.1] - 03-Aug-2020
* Deprecate `FormBuilderRadio` in favour of `FormBuilderRadioGroup`
* Deprecate `FormBuilderCheckbox` in favour of `FormBuilderCheckboxGroup`
* Fix bug `"NoSuchMethodError: invalid member on null: 'initialValue'"` when fields not wrapped in `FormBuilder`

## [3.12.0] - 24-Jul-2020
* Added new field `FormBuilderCheckboxGroup`. Closes #188
* Removed `group_radio_button` library dependency, made own implementation with label fix. Closes #376, #335
* Add web support for ImagePicker. Courtesy of [vin-fandemand](https://github.com/vin-fandemand)
* Fixed bug where value within `TextEditingController` ignored in `FormBuilderTypeahead`

## [3.11.6] - 20-Jul-2020
* Upgraded dependencies
* Fixed error '`The getter 'initialValue' was called on null`' if no `FormBuilderState` ancestry. Closes #364
* Fixed issue where DropdownButton `hint` overlaps with `labelText`. Closes #372
* Fix '`initialEntryMode != null`' assertion in DateTimePicker. Closes #373

## [3.11.5] - 17-Jul-2020
* Included more `showDatePicker` function options
* Fixed bug where `onChanged` not triggered by ImagePicker. Closes #366
* Deprecate `underline` for Dropdown. Ignored
* Added more options for DropdownButton. Closes #153, #337
* Type `FormBuilderDropdown` class. Closes #360
* Included options to set camera and gallery icons and label. Closes #340
* Added `bottomSheetPadding` option for ImagePicker. Closes #339

## [3.11.4] - 08-Jul-2020
* Added text styles options to Slider
* Re-implement number formatting on Slider field
* Fix bug in ChoiceChip & FilterChip where using FieldOption label instead of child breaks. Closes #348
* Added `labelPadding` and `labelStyle` to ChoiceChip field
* Fix SignaturePad initialValue. 

## [3.11.3] - 21-Jun-2020
* Reverted changes to PhoneField causing focus issues

## [3.11.2] - 19-Jun-2020
* Deprecated `initialValue` for Signature field - here's no easy way of converting `Uint8List` to `List<Point>`. Use SignatureController to set initial signature
* Added `displayValues` attribute to Slider and RangeSlider - choose which values to display under the slider

## [3.11.1] - 15-Jun-2020
* Bumped up flutter_chips_input version. Contains major fix
* Fixed bug preventing use of non-String value for `FormBuilderTypeAhead`.

## [3.11.0] - 14-Jun-2020
* Added `FormBuilderRadioGroup` field
* Revised ImageSourceSheet to use the new Image Picker api, and added support for web platform.
* Add `textAlignVertical` attribute option to FormBuilderTextField
* Included additional configuration options to the FormBuilderImagePicker: `maxHeight`, `maxWidth`, `imageQuality`, `preferredCameraDevice` & `maxImages`
* Added `alwaysUse24HourFormat` option to DateTimePicker. Closes #297
* Revert focus to PhoneField TextField after country selected. Closes #302
* Validate PhoneField only if phone number has value, not country only
* Bumped up flutter_typeahead version. Contains keyboard visibility fix
* Bumped up flutter_chips_input version with multiple fixes and improvements.
* Show Country flag to PhoneField

## [3.10.1] - 17-May-2020
* Added delete icon on selected images in ImagePicker instead of non-intuitive long-press to delete. Closes #278
* Added contentPadding option to Checkbox, CheckboxList, Radio and Switch to allow spacing of items in list options. Closes #280
* Fix bug "The getter 'isNotEmpty' was called on null" in PhoneField

## [3.10.0] - 15-May-2020
* Added `FormBuilderCountryPicker` and `FormBuilderPhoneField`. Good work by [Furkan KURT](https://github.com/furkankurt)
* Set `readOnly` prop to `false` in ColorPicker, DateRangePicker & DateTimePicker TextFields - prevents keyboard popping up. Closes #210
* Fixed allowEmpty bug in `minLength` validator. Closes #259
* Allow user to set iconColor for ImagePicker due to issue with dark mode. Closes #268
* Use [signature package](https://pub.dev/packages/signature) instead of self-maintained Widget
* Use `ObjectKey`s to enforce rebuild after reset
* Added `decoration` attribute to ImagePicker, deprecated `labelText`
* Remove deprecation for `initialTime` & `initialDate` in DateTimePicker

## [3.9.0] - 03-May-2020
* New field type `FormBuilderImagePicker` courtesy of [Gustavo Vítor](https://github.com/gustavovitor)
* Switched rating package from [sy_flutter_widgets](https://pub.dev/packages/sy_flutter_widgets) to [rating_bar](https://pub.dev/packages/rating_bar) with more configuration options
* Added option to `showCheckmark` for FormBuilderFilterChip, along with other options. Closes #260
* Added option to `allowEmpty` in `minLength` and `maxLength` validations. Closes #259
* Fixed bug where `locale`, `textDirection`, `useRootNavigator` & `builder` not passed down to `showDatePicker()` and `showTimePicker()`
* Assert `initialValue` is `null` or `controller` is `null` for `FormBuilderTextField`. Closes #258

## [3.8.3] - 15-Apr-2020
* Fix bug where `onChange` in FormBuilderDateTimePicker doesn't fire when field is cleared. Closes #254
* Fix `The method 'dispose' was called on null.` issue in FormBuilderTypeAhead. Closes #256
* Bumped up flutter_chips_input to v1.8.0 from v1.7.0

## [3.8.2] - 27-Mar-2020
* `onTap` callback added to `FormBuilderTextField` 
* Link to [form_builder_map_field](https://pub.dev/packages/form_builder_map_field) added to README
* Improvements to README

## [3.8.1] - 09-Mar-2020
* Only enable corresponding TextField when ColorPicker is not readOnly
* Fixed bug where `FormBuilderTouchSpin` aka Stepper not being disabled when in readOnly
* Bumped up color_picker to 0.3.2, added new ColorPickerType - `SliderPicker`
* Export `flutter_typeahead` package so user gets access `TextFieldConfiguration` class
* Deprecate `validator` attribute in FormBuilderDateTimePicker, only `validators` should be used
* When TimePicker is cancelled, return original value instead of null
* Fix bug where initialTime for TimePicker defaults to 12:00, use currentTime. Closes [#234](https://github.com/danvick/flutter_form_builder/issues/234)

## [3.8.0+1] - 17-Feb-2020
* Fix bug where Changing readOnly of `FormBuilder` does not change readOnly of `FormBuilderDateTimePicker`. Closes [#179](https://github.com/danvick/flutter_form_builder/issues/179)

## [3.8.0] - 12-Feb-2020
* **NEW FIELD TYPES:**
    * `FormBuilderChoiceChip` - Creates a chip that acts like a radio button. Courtesy [Cesar Flores](https://github.com/VOIDCRUSHER)
    * `FormBuilderFilterChip` - Creates a chip that acts like a checkbox. By [Cesar Flores](https://github.com/VOIDCRUSHER). Again!
    * `FormBuilderColorPicker` with help from [Benjamin](https://github.com/Reprevise)
    * `FormBuilderTouchSpin` replaced the confusingly named `FormBuilderStepper` which is now deprecated.
* Fix some inconsistencies in controller and focus node disposal. Courtesy of [Thomas Järvstrand](https://github.com/tjarvstrand). Should close [#230](https://github.com/danvick/flutter_form_builder/issues/230)
* Bumped up `flutter_typeahead` from `1.7.0` to `1.8.0`

## [3.7.3] - 15-Jan-2020
* Bumped up `intl`, `datetime_picker_formfield` & `flutter_chips_input`. Closes #204, #207, #211, #215.
* Fixed deprecation errors

## [3.7.2] - 10-Dec-2019
* Fix email validator: Trim white-space before validation
* Return Form's value state with all fields defined in initialValue

## [3.7.1] - 6-Dec-2019
* Use `num` for `FormBuilderStepper` instead of `double` to allow for either `int` or `double`

## [3.7.0] - 5-Dec-2019
* Included `onSaved` callback to all fields. Closes [#175](https://github.com/danvick/flutter_form_builder/issues/175)
* Added `Key` option to all fields to make testing possible 
* Fixed bug where custom controller not working in TypeAhead. Closes [#144](https://github.com/danvick/flutter_form_builder/issues/144)
* Fix issue where `FormBuilderDateRangePicker` ignores `initialFirstDate` and `initialLastDate`
* Fixed bug where readOnly not working in FormBuilderDateTimePicker. Closes [#179](https://github.com/danvick/flutter_form_builder/issues/179)
* Allow double `values` for `FormBuilderStepper`. Closes [#182](https://github.com/danvick/flutter_form_builder/issues/182)
* Only include clear icon next to DropdownButton if the value is not `null`
* Revert `intl`, upgrade `flutter_chips_input` & `datetime_picker_formfield` - due incompatibilities. Closes [#183](https://github.com/danvick/flutter_form_builder/issues/183), [#185](https://github.com/danvick/flutter_form_builder/issues/185)

## [3.6.1] - 6-Nov-2019
* Fixed bug caused by dropping unimplemented attribute `onChipTapped` of `flutter_chips_input`. Closes [#168](https://github.com/danvick/flutter_form_builder/issues/168)

## [3.6.0] - 4-Nov-2019
* Added clear option to FormBuilderDropdown - set `allowClear` to true. Closes [#148](https://github.com/danvick/flutter_form_builder/issues/148)
* Default `contentPadding` and `border` attributes removed from CheckboxList, Radio and SegmentedControl list. Closes [#160](https://github.com/danvick/flutter_form_builder/issues/160)
* Added `numberFormat` attribute to Slider. Closes [#156](https://github.com/danvick/flutter_form_builder/issues/156)
* Add error text to date range picker. Thanks to [ffpetrovic](https://github.com/ffpetrovic)
* Fixed bug where pushing cancel on timePicker causes crash. Thanks to [ayushin](https://github.com/ayushin)
* Fixed bug where Switch doesn't obey initialValue from FormBuilder. Closes [#159](https://github.com/danvick/flutter_form_builder/issues/159)
* Fixed bug where FormBuilderDropdown shows value instead of label when disabled/readOnly. Closes [#154](https://github.com/danvick/flutter_form_builder/issues/154)
* Fixed bug where FormBuilderDateTimePicker value is parsed from TextField string. Closes [#164](https://github.com/danvick/flutter_form_builder/issues/164)
* Added default TextInputConfiguration options for ChipsInput
* Fix example project - AndroidX compatibility. Thanks to [prasadsunny1](https://github.com/prasadsunny1)
* Bumped up `flutter_typeahead` 1.6.1 -> 1.7.0

## [3.5.5] - 3-Oct-2019
* Bumped up `flutter_chips_input` version from 1.3.1 to 1.5.1
* AndroidX migration for example app

## [3.5.4] - 16-Sep-2019
* Fix dependency mismatch for `intl` with `flutter_localizations` from sdk
* Bumped up `datetime_picker_formfield` dependency version

## [3.5.3] - 11-Sep-2019
* Fixed DateTimePicker bug: '`DateTime is not a subtype of type TimeOfDay`' when Input type is Time only. Closes [#131](https://github.com/danvick/flutter_form_builder/issues/131)

## [3.5.2] - 03-Sep-2019
* Re-introduced `onSuggestionSelected` option in TypeAhead field

## [3.5.1] - 02-Sep-2019
* Hack to avoid manual editing of date - as is in DateTimeField library

## [3.5.0] - 30-Aug-2019
* **NEW FIELD TYPE**: `FormBuilderDateRangePicker`
* New method `saveAndValidate` method to `FormBuilder`
* Ability to use custom data types in TypeAhead field instead of just String
* `FormBuilderDateTimePicker` fixes
    * Fixed bug where currently selected date is cleared when DateTimePicker dialog is shown
    * Also fixed bug where currently selected date not used as initial date in DateTimePicker dialog
    * `initialTime` and `initialDate` deprecated - brings confusion with `initialValue`. Selected date/time or current date/time will be used instead
* **BREAKING CHANGE**: Changed type of `resetIcon`in DateTimePicker from `IconData` to `Icon`

## [3.4.1] - 21-Aug-2019
* Fixed bug in `FormBuilderDateTimePicker` where `initialValue` defaults to null

## [3.4.0] - 21-Aug-2019
* Converted `FormBuilderFieldOption` to Widget with `child` attribute - allows option to be customized/styled
* Fixed bug in `FormBuilderCheckboxList` where new items cannot be added
* Allow `null` value on checkbox if `tristate` is enabled
* Adding InputBorder on `FormBuilderDropdownField` now possible
* Fixed bug where initial date not shown for `FormBuilderDateTimePicker`

## [3.3.4] - 08-Aug-2019
* Added `initialValue` field to `FormBuilderCustomField`

## [3.3.3] - 08-Aug-2019
* Attempt to fix issue where user is required to manually edit `FormBuilderDateTimePicker` if not empty - instead of presenting Date/Time Picker

## [3.3.2] - 07-Aug-2019
* Upgrade dependency `datetime_picker_formfield` from v0.4.0 to 1.0.0-pre.2 (aka v0.4.1)
* Removed `editable` option from `FormBuilderDateTimePicker` - removed from dependency `datetime_picker_formfield` 

## [3.3.1] - 28-Jul-2019
* Fixed bugs in `FormBuilderDateTimePicker`
* Minor improvements to documentation

## [3.3.0] - 28-Jul-2019
* New Feature: You can now set `initialValue` for `FormBuilder` - Accepts a `Map<String, dynamic>` where keys are `attribute`s and the values are `initialValue`s for corresponding fields
* New Field: `FormBuilderRangeSlider`
* Compatibility with newly released Flutter version `1.7.*`
* `Breaking change:` Renamed occurrences of `readonly` to `readOnly` to fit naming conventions 
* Updated `datetime_picker_formfield` to version `0.4.0` from `0.2.0`
* Added more attribute options for different fields

## [3.2.9] - 20-Jul-2019
* Added `borderColor`, `selectedColor`, `pressedColor`, `textStyle` options to `FormBuilderSegmentedControl` for `CupertinoSegmentedControl` customization

## [3.2.8] - 12-Jul-2019
* Added `activeColor`, `checkColor`, `materialTapTargetSize` & `tristate` options to `FormBuilderCheckbox` and `FormBuilderCheckboxList` for checkbox customization

## [3.2.7] - 06-Jul-2019
* Fixed bug where `valueTransformer`s not working

## [3.2.6] - 06-Jul-2019
* If disabled dropdown has value, show value instead of `disabledHint`

## [3.2.5] - 05-Jul-2019
* Fixed Stack Overflow bug in `setAttributeValue` function

## [3.2.4] - 03-Jul-2019
* Fixed issue in saving form attribute values - Credit [Caciano Kroth](https://github.com/cacianokroth) & [eltonmorais](https://github.com/eltonmorais)

## [3.2.3] - 25-Jun-2019
* Allow `readonly` attribute for fields to be changed at runtime. Credit [Daniel Acorsi](https://github.com/dhaalves). Closes [#75](https://github.com/danvick/flutter_form_builder/issues/75)

## [3.2.2] - 22-Jun-2019
* Bumped up `flutter_chips_input` from v1.2.0 to 1.3.0

## [3.2.1] - 22-Jun-2019
* Add missing attributes for `FormBuilderSlider` to customize `Slider` Widget including `activeColor`, `inactiveColor`, `onChangeStart`, `onChangeEnd`, `label` and `semanticFormatterCallback`. Closes [#80](https://github.com/danvick/flutter_form_builder/issues/80).
* Add support for `underline` to `FormBuilderDropdown`. Credit [Jordan Nelson](https://github.com/jrnelson333).
* Minor fixes to README

## [3.2.0] - 07-Jun-2019
* Bumped up `flutter_typeahead` from v1.5.0 to 1.6.1
* Bumped up `datetime_picker_formfield` from v0.1.8 to 0.2.0

## [3.1.3] - 06-Jun-2019
* Made `flutter_typeahead`'s `onSuggestionSelected` available to `FormBuilderTypeAhead` - Closes [#73](https://github.com/danvick/flutter_form_builder/issues/73). Credit to [daWeed](https://github.com/psrcek)

## [3.1.2] - 27-May-2019
* Attempted fix for `FormBuilderTextField` retaining focus even after moving to other fields causing the UI to jump back to the TextField
* Improved documentation for `FormBuilderCustomField`

## [3.1.1] - 16-May-2019
* Fixed sample code in README for example project
* Bumped up `flutter_typeahead` from v1.4.0 to 1.5.0

## [3.1.0] - 15-May-2019
* Added `leadingInput` option for CheckboxList, Checkbox and Radio - Allows the option to have the input before its label (left). Courtesy of [Sven Schöne](https://github.com/SvenSchoene)

## [3.0.1] - 28-Apr-2019
* Fixed bug in where `focuNode` for `FormBuilderTextField` is ignored. Closes [#53](https://github.com/danvick/flutter_form_builder/issues/53)
* Fixed bug in where `textEditingConfiguration` for `FormBuilderTypeAhead` ignored

## [3.0.0] - 24-Apr-2019
* Complete rewrite of the package - stateful field widgets
    * `FormBuilderCheckbox` - Single Checkbox field
    * `FormBuilderCheckboxList` - List of Checkboxes for multiple selection
    * `FormBuilderChipsInput` - Takes a list of Flutter [Chip](https://docs.flutter.io/flutter/material/Chip-class.html) as inputs
    * `FormBuilderDateTimePicker` - For Date, Time and DateTime input
    * `FormBuilderDropdown` - Allow selection of one value from a list as a Dropdown
    * `FormBuilderRadio` - Allow selection of one value from a list of Radio Widgets 
    * `FormBuilderRate` - For selection of a numerical value as a rating 
    * `FormBuilderSegmentedControl` - For selection of a value from the `CupertinoSegmentedControl` as an input
    * `FormBuilderSignaturePad` - Presents a drawing pad on which user can doodle
    * `FormBuilderSlider` - For selection of a numerical value on a slider
    * `FormBuilderStepper` - Selection of a number by tapping on a plus or minus symbol
    * `FormBuilderSwitch` - On/Off switch
    * `FormBuilderTextField` - For text input. Allows input of single-line text, multi-line text, password,
    email, urls etc by using different configurations and validators
    * `FormBuilderTypeAhead` - Auto-completes user input from a list of items
* New `FormBuilderCustomField` to create of custom `FormField`s
* New attribute `validators` allows composability and reusability of different `FormFieldValidator` 
functions that do different validations
* New Feature `FormBuilderValidators` comes with common validation functionality options such as: 
required, min, max, minLength, maxLength, email, url, credit card etc.
* Added `valueTransformer` - transforms field value before saving to the final form value
* Added requested `onChanged` value notifier event on fields. Closes [#45](https://github.com/danvick/flutter_form_builder/issues/45)
* Prevent duplicate `attribute` names in fields - assertion
* **Breaking changes:**
    * `FormBuilderInputOption` becomes `FormBuilderFieldOption`
    * `BuildContext` is not passed down into `FormBuilder`
* Fixed URL validator works correctly - tested
* Improved documentation

## [2.0.3] - 26-Mar-2019
* Allow `null`s in `FormBuilder` controls `attribute`

## [2.0.2] - 26-Mar-2019
* Minor fix in documentation

## [2.0.1] - 26-Mar-2019
* Fixed bug where fields keep losing focus

## [2.0.0] - 25-Mar-2019
### New Features and fixes
* New attribute `decoration` for `FormBuilderInput`. Enables one to customize `InputDecoration` 
like icons, labelStyles etc
* Added ability to add `GlobalKey` of type `FormBuilderState` to FormBuilder that will be 
the handle to the
state of the form enabling saving and resetting. Similar to using Flutter's `Form`.
* Added new input type `FormBuilder.signaturePad` which provides a drawing pad for user signature
* Added `max` attribute to `chipsInput` to limit the number of chips users can add
* Added new attribute `maxLines` to be used with textFields with multiple lines
* Fixed bug where readonly not working to Date, Time and DateTime Pickers

### Breaking Changes
* Removed reset/submit buttons and corresponding attributes: `showResetButton`, `resetButtonContent`
Access form state using a `GlobalKey<FormBilderState>`
* Removed `label` and `hint` attributes to be replaced by `decoration`


## [1.5.1] - 21-Mar-2019
* Fixed bugs originating from upgrading `flutter_typeahead` from v0.5.1 to v1.2.1

## [1.5.0] - 20-Mar-2019
* Now using `datetime_picker_formfield` plugin from pub for DatePicker and TimePicker. 
Should close [#33](https://github.com/danvick/flutter_form_builder/issues/33)
* Added new `FormBuilderInput` - DateTimePicker
* **Breaking change**: DatePicker, TimePicker & DateTimePicker now return an object of 
type `DateTime` instead of `String`
* Upgraded `flutter_typeahead` from v0.5.1 to v1.2.1 - comes with more widgets options

## [1.4.0] - 29-Jan-2019
* The entire form or individual controls can now be made readonly by making `readonly` property 
to `true`. Default value is `false`. 
Closes [#11](https://github.com/danvick/flutter_form_builder/issues/11) and 
[#16](https://github.com/danvick/flutter_form_builder/issues/16)

## [1.3.5] - 28-Jan-2019
* Fixed bug on Slider where current value not updated on slider & label

## [1.3.4] - 19-Jan-2019
Bug fix: Imported `dart:async` for use of `Future`s to be compatible with Dart <2.1

## [1.3.3] - 17-Jan-2019
* Updated `flutter_typeahead` version. Closes [#15](https://github.com/danvick/flutter_form_builder/issues/15)

## [1.3.2] - 19-Dec-2018
* Allow setting of `format` for DatePicker
* Fixed bug where `lastDate` and `firstDate` for DatePicker don't work

## [1.3.1] - 17-Dec-2018
* Moved ChipsInput into own library on pub.dartlang.org, 
check it out [here](https://pub.dartlang.org/packages/flutter_chips_input)
* Updated example code to include proper use of Form's `onChanged` function after update. 
Closes [#8](https://github.com/danvick/flutter_form_builder/issues/8)

## [1.3.0] - 15-Dec-2018
* Fixed bug where TypeAhead value reset when other fields are updated
* `onChanged` function for FormBuilder is now called with current form values (breaking change)
* Form reset now works as expected
* Other minor refactorings

## [1.2.0] - 23-Nov-2018
* New `FormBuilderInput` types:  
    * ChipsInput
* Some bug fixes
* Minor UI improvements
* Some bugs introduced, to be fixed later

## [1.1.0] - 19-Nov-2018
* Fixed bug where validation not working for fields outside screen (when using ListView) - 
[Flutter Issue #17385](https://github.com/flutter/flutter/issues/17385)
* Added InputDecoration for all custom FormFields

## [1.0.2] - 7-Nov-2018
* Fixed bug in (un)selecting checkbox list using by clicking its label

## [1.0.1] - 3-Nov-2018
* Minor improvements to documentation, added known issues section too

## [1.0.0] - 3-Nov-2018
### Features
* New `FormBuilderInput` types:  
    * Phone
    * Stepper
    * Rate
    * SegmentedControl
* `min` and `max` validation added to number field and textField
* More specialized keyboard types for TextField control types (text, number, url, email, multiline, phone etc)
* Tapping on Label for radio/checkbox changes the control value
* Created new constructors for password and textField inputs
* Added resetButton

### Fixes 
* Fixed bug where `TYPE_TEXT` validates as `TYPE_EMAIL` - Closes [#1](https://github.com/danvick/flutter_form_builder/issues/1)
* Fixed initial value setting `FormBuilderInput.checkboxList()`

### Breaking Changes
* `placeholder` attribute of class `FormBuilderInput` renamed to `hint`
* Removed default constructor for `FormBuilderInput`

## [0.0.1] - 1-Nov-2018.
* Initial Release
* Input Types: 
    * Text 
    * Number 
    * Email
    * MultilineText
    * Password
    * Radio
    * CheckboxList
    * Checkbox
    * Switch
    * Slider
    * Dropdown
    * DatePicker
    * TimePicker
    * Url
    * TypeAhead








<|MERGE_RESOLUTION|>--- conflicted
+++ resolved
@@ -1,13 +1,11 @@
-<<<<<<< HEAD
-## [3.14.0-alpha.2] - 22-Aug-2020
-* Include changes made in v3.13.3
-=======
 ## [3.13.4] - 27-Aug-2020
 * Fixed bug where `CountryPicker.onSaved` breaks if value is null
 * Fixed bug where `initialValue` not saved
 * Fix for label overflows in `RadioGroup` & `CheckboxGroup`
 * Upgrade to latest `flutter_chips_input`. Fixes bugs in Flutter pre-release channels
->>>>>>> 204332fb
+
+## [3.14.0-alpha.2] - 22-Aug-2020
+* Include changes made in v3.13.3
 
 ## [3.13.3] - 22-Aug-2020
 * Fix bug where CountryPicker still works in readOnly. Closes #413
