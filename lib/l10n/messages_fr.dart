--- conflicted
+++ resolved
@@ -21,19 +21,11 @@
 
   static m1(max) => "La valeur doit être inférieure ou égale à ${max}";
 
-<<<<<<< HEAD
-  static m1(maxLength) => "La valeur doit avoir une longueur inférieure ou égale à ${maxLength}";
-=======
   static m2(maxLength) => "La valeur doit avoir une longueur inférieure ou égale à ${maxLength}";
->>>>>>> 1c34f559
 
   static m3(min) => "La valeur doit être supérieure ou égale à ${min}.";
 
-<<<<<<< HEAD
-  static m3(minLength) => "La valeur doit avoir une longueur supérieure ou égale à ${minLength}";
-=======
   static m4(minLength) => "La valeur doit avoir une longueur supérieure ou égale à ${minLength}";
->>>>>>> 1c34f559
 
   final messages = _notInlinedMessages(_notInlinedMessages);
   static _notInlinedMessages(_) => <String, Function> {
@@ -42,17 +34,10 @@
     "emailErrorText" : MessageLookupByLibrary.simpleMessage("Ce champ nécessite une adresse e-mail valide."),
     "ipErrorText" : MessageLookupByLibrary.simpleMessage("Ce champ nécessite une adresse IP valide."),
     "matchErrorText" : MessageLookupByLibrary.simpleMessage("La valeur ne correspond pas au modèle."),
-<<<<<<< HEAD
-    "maxErrorText" : m0,
-    "maxLengthErrorText" : m1,
-    "minErrorText" : m2,
-    "minLengthErrorText" : m3,
-=======
     "maxErrorText" : m1,
     "maxLengthErrorText" : m2,
     "minErrorText" : m3,
     "minLengthErrorText" : m4,
->>>>>>> 1c34f559
     "numericErrorText" : MessageLookupByLibrary.simpleMessage("La valeur doit être numérique."),
     "requiredErrorText" : MessageLookupByLibrary.simpleMessage("Ce champ ne peut pas être vide."),
     "urlErrorText" : MessageLookupByLibrary.simpleMessage("Ce champ nécessite une adresse URL valide.")
