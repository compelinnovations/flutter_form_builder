// DO NOT EDIT. This is code generated via package:intl/generate_localized.dart
// This is a library that provides messages for a es locale. All the
// messages from the main program should be duplicated here with the same
// function name.

// Ignore issues from commonly used lints in this file.
// ignore_for_file:unnecessary_brace_in_string_interps, unnecessary_new
// ignore_for_file:prefer_single_quotes,comment_references, directives_ordering
// ignore_for_file:annotate_overrides,prefer_generic_function_type_aliases
// ignore_for_file:unused_import, file_names

import 'package:intl/intl.dart';
import 'package:intl/message_lookup_by_library.dart';

final messages = new MessageLookup();

typedef String MessageIfAbsent(String messageStr, List<dynamic> args);

class MessageLookup extends MessageLookupByLibrary {
  String get localeName => 'es';

  static m1(max) => "El valor debe ser menor o igual que ${max}.";

<<<<<<< HEAD
  static m1(maxLength) => "El valor debe tener una longitud menor o igual a ${maxLength}";
=======
  static m2(maxLength) => "El valor debe tener una longitud menor o igual a ${maxLength}";
>>>>>>> 1c34f559

  static m3(min) => "El valor debe ser mayor o igual que ${min}.";

<<<<<<< HEAD
  static m3(minLength) => "El valor debe tener una longitud mayor o igual a ${minLength}";
=======
  static m4(minLength) => "El valor debe tener una longitud mayor o igual a ${minLength}";
>>>>>>> 1c34f559

  final messages = _notInlinedMessages(_notInlinedMessages);
  static _notInlinedMessages(_) => <String, Function> {
    "creditCardErrorText" : MessageLookupByLibrary.simpleMessage("Este campo requiere un número de tarjeta de crédito válido."),
    "dateStringErrorText" : MessageLookupByLibrary.simpleMessage("Este campo requiere una cadena de fecha válida."),
    "emailErrorText" : MessageLookupByLibrary.simpleMessage("Este campo requiere una dirección de correo electrónico válida."),
    "ipErrorText" : MessageLookupByLibrary.simpleMessage("Este campo requiere una IP válida."),
    "matchErrorText" : MessageLookupByLibrary.simpleMessage("El valor no coincide con el patrón requerido."),
<<<<<<< HEAD
    "maxErrorText" : m0,
    "maxLengthErrorText" : m1,
    "minErrorText" : m2,
    "minLengthErrorText" : m3,
=======
    "maxErrorText" : m1,
    "maxLengthErrorText" : m2,
    "minErrorText" : m3,
    "minLengthErrorText" : m4,
>>>>>>> 1c34f559
    "numericErrorText" : MessageLookupByLibrary.simpleMessage("El valor debe ser numérico."),
    "requiredErrorText" : MessageLookupByLibrary.simpleMessage("Este campo no puede estar vacío."),
    "urlErrorText" : MessageLookupByLibrary.simpleMessage("Este campo requiere una dirección URL válida.")
  };
}<|MERGE_RESOLUTION|>--- conflicted
+++ resolved
@@ -21,19 +21,11 @@
 
   static m1(max) => "El valor debe ser menor o igual que ${max}.";
 
-<<<<<<< HEAD
-  static m1(maxLength) => "El valor debe tener una longitud menor o igual a ${maxLength}";
-=======
   static m2(maxLength) => "El valor debe tener una longitud menor o igual a ${maxLength}";
->>>>>>> 1c34f559
 
   static m3(min) => "El valor debe ser mayor o igual que ${min}.";
 
-<<<<<<< HEAD
-  static m3(minLength) => "El valor debe tener una longitud mayor o igual a ${minLength}";
-=======
   static m4(minLength) => "El valor debe tener una longitud mayor o igual a ${minLength}";
->>>>>>> 1c34f559
 
   final messages = _notInlinedMessages(_notInlinedMessages);
   static _notInlinedMessages(_) => <String, Function> {
@@ -42,17 +34,10 @@
     "emailErrorText" : MessageLookupByLibrary.simpleMessage("Este campo requiere una dirección de correo electrónico válida."),
     "ipErrorText" : MessageLookupByLibrary.simpleMessage("Este campo requiere una IP válida."),
     "matchErrorText" : MessageLookupByLibrary.simpleMessage("El valor no coincide con el patrón requerido."),
-<<<<<<< HEAD
-    "maxErrorText" : m0,
-    "maxLengthErrorText" : m1,
-    "minErrorText" : m2,
-    "minLengthErrorText" : m3,
-=======
     "maxErrorText" : m1,
     "maxLengthErrorText" : m2,
     "minErrorText" : m3,
     "minLengthErrorText" : m4,
->>>>>>> 1c34f559
     "numericErrorText" : MessageLookupByLibrary.simpleMessage("El valor debe ser numérico."),
     "requiredErrorText" : MessageLookupByLibrary.simpleMessage("Este campo no puede estar vacío."),
     "urlErrorText" : MessageLookupByLibrary.simpleMessage("Este campo requiere una dirección URL válida.")
