--- conflicted
+++ resolved
@@ -21,19 +21,11 @@
 
   static m1(max) => "Value must be less than or equal to ${max}";
 
-<<<<<<< HEAD
-  static m1(maxLength) => "Value must have a length less than or equal to ${maxLength}";
-=======
   static m2(maxLength) => "Value must have a length less than or equal to ${maxLength}";
->>>>>>> 1c34f559
 
   static m3(min) => "Value must be greater than or equal to ${min}.";
 
-<<<<<<< HEAD
-  static m3(minLength) => "Value must have a length greater than or equal to ${minLength}";
-=======
   static m4(minLength) => "Value must have a length greater than or equal to ${minLength}";
->>>>>>> 1c34f559
 
   final messages = _notInlinedMessages(_notInlinedMessages);
   static _notInlinedMessages(_) => <String, Function> {
@@ -42,17 +34,10 @@
     "emailErrorText" : MessageLookupByLibrary.simpleMessage("This field requires a valid email address."),
     "ipErrorText" : MessageLookupByLibrary.simpleMessage("This field requires a valid IP."),
     "matchErrorText" : MessageLookupByLibrary.simpleMessage("Value does not match pattern."),
-<<<<<<< HEAD
-    "maxErrorText" : m0,
-    "maxLengthErrorText" : m1,
-    "minErrorText" : m2,
-    "minLengthErrorText" : m3,
-=======
     "maxErrorText" : m1,
     "maxLengthErrorText" : m2,
     "minErrorText" : m3,
     "minLengthErrorText" : m4,
->>>>>>> 1c34f559
     "numericErrorText" : MessageLookupByLibrary.simpleMessage("Value must be numeric."),
     "requiredErrorText" : MessageLookupByLibrary.simpleMessage("This field cannot be empty."),
     "urlErrorText" : MessageLookupByLibrary.simpleMessage("This field requires a valid URL address.")
