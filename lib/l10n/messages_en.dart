--- conflicted
+++ resolved
@@ -21,17 +21,12 @@
 
   static m1(max) => "Value must be less than or equal to ${max}";
 
-<<<<<<< HEAD
-  static m1(maxLength) =>
+  static m2(maxLength) =>
       "Value must have a length less than or equal to ${maxLength}";
-=======
-  static m2(maxLength) => "Value must have a length less than or equal to ${maxLength}";
->>>>>>> d51a870f
 
   static m3(min) => "Value must be greater than or equal to ${min}.";
 
-<<<<<<< HEAD
-  static m3(minLength) =>
+  static m4(minLength) =>
       "Value must have a length greater than or equal to ${minLength}";
 
   final messages = _notInlinedMessages(_notInlinedMessages);
@@ -46,10 +41,10 @@
             "This field requires a valid IP."),
         "matchErrorText": MessageLookupByLibrary.simpleMessage(
             "Value does not match pattern."),
-        "maxErrorText": m0,
-        "maxLengthErrorText": m1,
-        "minErrorText": m2,
-        "minLengthErrorText": m3,
+        "maxErrorText": m1,
+        "maxLengthErrorText": m2,
+        "minErrorText": m3,
+        "minLengthErrorText": m4,
         "numericErrorText":
             MessageLookupByLibrary.simpleMessage("Value must be numeric."),
         "requiredErrorText":
@@ -57,23 +52,4 @@
         "urlErrorText": MessageLookupByLibrary.simpleMessage(
             "This field requires a valid URL address.")
       };
-=======
-  static m4(minLength) => "Value must have a length greater than or equal to ${minLength}";
-
-  final messages = _notInlinedMessages(_notInlinedMessages);
-  static _notInlinedMessages(_) => <String, Function> {
-    "creditCardErrorText" : MessageLookupByLibrary.simpleMessage("This field requires a valid credit card number."),
-    "dateStringErrorText" : MessageLookupByLibrary.simpleMessage("This field requires a valid date string."),
-    "emailErrorText" : MessageLookupByLibrary.simpleMessage("This field requires a valid email address."),
-    "ipErrorText" : MessageLookupByLibrary.simpleMessage("This field requires a valid IP."),
-    "matchErrorText" : MessageLookupByLibrary.simpleMessage("Value does not match pattern."),
-    "maxErrorText" : m1,
-    "maxLengthErrorText" : m2,
-    "minErrorText" : m3,
-    "minLengthErrorText" : m4,
-    "numericErrorText" : MessageLookupByLibrary.simpleMessage("Value must be numeric."),
-    "requiredErrorText" : MessageLookupByLibrary.simpleMessage("This field cannot be empty."),
-    "urlErrorText" : MessageLookupByLibrary.simpleMessage("This field requires a valid URL address.")
-  };
->>>>>>> d51a870f
 }