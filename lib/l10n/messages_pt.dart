// DO NOT EDIT. This is code generated via package:intl/generate_localized.dart
// This is a library that provides messages for a pt locale. All the
// messages from the main program should be duplicated here with the same
// function name.

// Ignore issues from commonly used lints in this file.
// ignore_for_file:unnecessary_brace_in_string_interps, unnecessary_new
// ignore_for_file:prefer_single_quotes,comment_references, directives_ordering
// ignore_for_file:annotate_overrides,prefer_generic_function_type_aliases
// ignore_for_file:unused_import, file_names

import 'package:intl/intl.dart';
import 'package:intl/message_lookup_by_library.dart';

final messages = new MessageLookup();

typedef String MessageIfAbsent(String messageStr, List<dynamic> args);

class MessageLookup extends MessageLookupByLibrary {
  String get localeName => 'pt';

  static m1(max) => "O valor deve ser menor ou igual a ${max}";

<<<<<<< HEAD
  static m1(maxLength) => "O valor deve ter um comprimento menor ou igual a ${maxLength}";
=======
  static m2(maxLength) => "O valor deve ter um comprimento menor ou igual a ${maxLength}";
>>>>>>> 1c34f559

  static m3(min) => "O valor deve ser maior ou igual a ${min}.";

<<<<<<< HEAD
  static m3(minLength) => "O valor deve ter um comprimento maior ou igual a ${minLength}";
=======
  static m4(minLength) => "O valor deve ter um comprimento maior ou igual a ${minLength}";
>>>>>>> 1c34f559

  final messages = _notInlinedMessages(_notInlinedMessages);
  static _notInlinedMessages(_) => <String, Function> {
    "creditCardErrorText" : MessageLookupByLibrary.simpleMessage("Este campo requer um número de cartão de crédito válido."),
    "dateStringErrorText" : MessageLookupByLibrary.simpleMessage("Este campo requer uma string de data válida."),
    "emailErrorText" : MessageLookupByLibrary.simpleMessage("Este campo requer um endereço de e-mail válido."),
    "ipErrorText" : MessageLookupByLibrary.simpleMessage("Este campo requer um IP válido."),
    "matchErrorText" : MessageLookupByLibrary.simpleMessage("O valor não corresponde ao padrão."),
<<<<<<< HEAD
    "maxErrorText" : m0,
    "maxLengthErrorText" : m1,
    "minErrorText" : m2,
    "minLengthErrorText" : m3,
=======
    "maxErrorText" : m1,
    "maxLengthErrorText" : m2,
    "minErrorText" : m3,
    "minLengthErrorText" : m4,
>>>>>>> 1c34f559
    "numericErrorText" : MessageLookupByLibrary.simpleMessage("O valor deve ser numérico."),
    "requiredErrorText" : MessageLookupByLibrary.simpleMessage("Este campo não pode ficar vazio."),
    "urlErrorText" : MessageLookupByLibrary.simpleMessage("Este campo requer um endereço de URL válido.")
  };
}<|MERGE_RESOLUTION|>--- conflicted
+++ resolved
@@ -21,19 +21,11 @@
 
   static m1(max) => "O valor deve ser menor ou igual a ${max}";
 
-<<<<<<< HEAD
-  static m1(maxLength) => "O valor deve ter um comprimento menor ou igual a ${maxLength}";
-=======
   static m2(maxLength) => "O valor deve ter um comprimento menor ou igual a ${maxLength}";
->>>>>>> 1c34f559
 
   static m3(min) => "O valor deve ser maior ou igual a ${min}.";
 
-<<<<<<< HEAD
-  static m3(minLength) => "O valor deve ter um comprimento maior ou igual a ${minLength}";
-=======
   static m4(minLength) => "O valor deve ter um comprimento maior ou igual a ${minLength}";
->>>>>>> 1c34f559
 
   final messages = _notInlinedMessages(_notInlinedMessages);
   static _notInlinedMessages(_) => <String, Function> {
@@ -42,17 +34,10 @@
     "emailErrorText" : MessageLookupByLibrary.simpleMessage("Este campo requer um endereço de e-mail válido."),
     "ipErrorText" : MessageLookupByLibrary.simpleMessage("Este campo requer um IP válido."),
     "matchErrorText" : MessageLookupByLibrary.simpleMessage("O valor não corresponde ao padrão."),
-<<<<<<< HEAD
-    "maxErrorText" : m0,
-    "maxLengthErrorText" : m1,
-    "minErrorText" : m2,
-    "minLengthErrorText" : m3,
-=======
     "maxErrorText" : m1,
     "maxLengthErrorText" : m2,
     "minErrorText" : m3,
     "minLengthErrorText" : m4,
->>>>>>> 1c34f559
     "numericErrorText" : MessageLookupByLibrary.simpleMessage("O valor deve ser numérico."),
     "requiredErrorText" : MessageLookupByLibrary.simpleMessage("Este campo não pode ficar vazio."),
     "urlErrorText" : MessageLookupByLibrary.simpleMessage("Este campo requer um endereço de URL válido.")
