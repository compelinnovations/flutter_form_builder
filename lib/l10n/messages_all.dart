// DO NOT EDIT. This is code generated via package:intl/generate_localized.dart
// This is a library that looks up messages for specific locales by
// delegating to the appropriate library.

// Ignore issues from commonly used lints in this file.
// ignore_for_file:implementation_imports, file_names, unnecessary_new
// ignore_for_file:unnecessary_brace_in_string_interps, directives_ordering
// ignore_for_file:argument_type_not_assignable, invalid_assignment
// ignore_for_file:prefer_single_quotes, prefer_generic_function_type_aliases
// ignore_for_file:comment_references

import 'dart:async';

import 'package:intl/intl.dart';
import 'package:intl/message_lookup_by_library.dart';
import 'package:intl/src/intl_helpers.dart';

import 'messages_de.dart' as messages_de;
import 'messages_en.dart' as messages_en;
import 'messages_es.dart' as messages_es;
import 'messages_fr.dart' as messages_fr;
import 'messages_it.dart' as messages_it;
import 'messages_ja.dart' as messages_ja;
import 'messages_messages.dart' as messages_messages;
import 'messages_pl.dart' as messages_pl;
import 'messages_pt.dart' as messages_pt;
import 'messages_sk.dart' as messages_sk;

typedef Future<dynamic> LibraryLoader();
Map<String, LibraryLoader> _deferredLibraries = {
  'de': () => new Future.value(null),
  'en': () => new Future.value(null),
  'es': () => new Future.value(null),
  'fr': () => new Future.value(null),
  'it': () => new Future.value(null),
  'ja': () => new Future.value(null),
  'messages': () => new Future.value(null),
  'pt': () => new Future.value(null),
  'sk': () => new Future.value(null),
  'pl': () => new Future.value(null),
};

MessageLookupByLibrary? _findExact(String localeName) {
  switch (localeName) {
    case 'de':
      return messages_de.messages;
    case 'en':
      return messages_en.messages;
    case 'es':
      return messages_es.messages;
    case 'fr':
      return messages_fr.messages;
    case 'it':
      return messages_it.messages;
    case 'ja':
      return messages_ja.messages;
    case 'messages':
      return messages_messages.messages;
    case 'pt':
      return messages_pt.messages;
    case 'sk':
      return messages_sk.messages;
    case 'pl':
      return messages_pl.messages;
    default:
      return null;
  }
}

/// User programs should call this before using [localeName] for messages.
Future<bool> initializeMessages(String localeName) async {
  var availableLocale = Intl.verifiedLocale(
      localeName, (locale) => _deferredLibraries[locale] != null,
      onFailure: (_) => null);
  if (availableLocale == null) {
    return new Future.value(false);
  }
  var lib = _deferredLibraries[availableLocale];
  await (lib == null ? new Future.value(false) : lib());
  initializeInternalMessageLookup(() => new CompositeMessageLookup());
  messageLookup.addLocale(availableLocale, _findGeneratedMessagesFor);
  return new Future.value(true);
}

bool _messagesExistFor(String locale) {
  try {
    return _findExact(locale) != null;
  } catch (e) {
    return false;
  }
}

<<<<<<< HEAD
MessageLookupByLibrary _findGeneratedMessagesFor(String locale) {
=======
MessageLookupByLibrary? _findGeneratedMessagesFor(String locale) {
>>>>>>> ef2892d9
  var actualLocale =
      Intl.verifiedLocale(locale, _messagesExistFor, onFailure: (_) => null);
  if (actualLocale == null) return null;
  return _findExact(actualLocale);
}<|MERGE_RESOLUTION|>--- conflicted
+++ resolved
@@ -90,11 +90,7 @@
   }
 }
 
-<<<<<<< HEAD
-MessageLookupByLibrary _findGeneratedMessagesFor(String locale) {
-=======
 MessageLookupByLibrary? _findGeneratedMessagesFor(String locale) {
->>>>>>> ef2892d9
   var actualLocale =
       Intl.verifiedLocale(locale, _messagesExistFor, onFailure: (_) => null);
   if (actualLocale == null) return null;
