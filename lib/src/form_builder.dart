import 'dart:typed_data';

import 'package:datetime_picker_formfield/datetime_picker_formfield.dart';
import 'package:flutter/cupertino.dart';
import 'package:flutter/material.dart';
import 'package:flutter_chips_input/flutter_chips_input.dart';
import 'package:flutter_form_builder/src/form_builder_input.dart';
import 'package:flutter_typeahead/flutter_typeahead.dart';
import 'package:intl/intl.dart';
import 'package:signature/signature.dart';
import 'package:sy_flutter_widgets/sy_flutter_widgets.dart';

import './form_builder_input.dart';

//TODO: Refactor this spaghetti code
class FormBuilder extends StatefulWidget {
  final BuildContext context;
  final Function(Map<String, dynamic>) onChanged;
  final WillPopCallback onWillPop;
  final List<FormBuilderInput> controls;
  final bool readonly;
  final bool autovalidate;
  final Key key;

  const FormBuilder(
    this.context, {
    @required this.controls,
    this.readonly = false,
    this.key,
    this.onChanged,
    this.autovalidate = false,
    this.onWillPop,
  }) : super(key: key);

  // assert(duplicateAttributes(controls).length == 0, "Duplicate attribute names not allowed");

  //FIXME: Find way to assert no duplicates in control attributes
  /*Function duplicateAttributes = (List<FormBuilderInput> controls) {
    List<String> attributeList = [];
    controls.forEach((c) {
      attributeList.add(c.attribute);
    });
    List<String> uniqueAttributes = Set.from(attributeList).toList(growable: false);
    //attributeList.
  };*/

  @override
  FormBuilderState createState() => FormBuilderState(controls);
}

class FormBuilderState extends State<FormBuilder> {
  final List<FormBuilderInput> formControls;
  final _formKey = GlobalKey<FormState>();
  Map<String, dynamic> value = {};
  Map<String, GlobalKey<FormFieldState>> _fieldKeys = {};
  final _dateTimeFormats = {
    InputType.both: DateFormat("EEEE, MMMM d, yyyy 'at' h:mma"),
    InputType.date: DateFormat('yyyy-MM-dd'),
    InputType.time: DateFormat("HH:mm"),
  };

  FormBuilderState(this.formControls);

  save() {
    _formKey.currentState.save();
  }

  GlobalKey<FormFieldState> findFieldByAttribute(String attribute) {
    return _fieldKeys[attribute];
  }

  bool validate() {
    return _formKey.currentState.validate();
  }

  reset() {
    _formKey.currentState.reset();
  }

  @override
  Widget build(BuildContext context) {
    return Form(
      key: _formKey,
      //TODO: Allow user to update field value or validate based on changes in others (e.g. Summations, Confirm Password)
      onChanged: () {
        if (widget.onChanged != null) {
          _formKey.currentState.save();
          widget.onChanged(value);
        }
      },
      onWillPop: widget.onWillPop,
      autovalidate: widget.autovalidate,
<<<<<<< HEAD
      child: ListView.builder(
        itemCount: formControls.length + 1,
        itemBuilder: (context, count) {
          if (count == formControls.length) {
            return Container(
              margin: EdgeInsets.only(top: 10.0),
              child: Row(
                children: [
                  widget.showResetButton
                      ? Expanded(
                          child: OutlineButton(
                            borderSide: BorderSide(
                                color: Theme.of(context).accentColor),
                            textColor: Theme.of(context).accentColor,
                            onPressed: () {
                              _formKey.currentState.reset();
                            },
                            child: widget.resetButtonContent ?? Text('Reset'),
                          ),
                        )
                      : SizedBox(),
                  Expanded(
                    child: MaterialButton(
                      color: Theme.of(context).accentColor,
                      textColor: Colors.white,
                      onPressed: () {
                        _formKey.currentState.save();
                        if (_formKey.currentState.validate()) {
                          widget.onSubmit(formData);
                        } else {
                          debugPrint("Validation failed");
                          widget.onSubmit(null);
                        }
                      },
                      child: widget.submitButtonContent ?? Text('Submit'),
                    ),
                  ),
                ],
              ),
            );
          }

          FormBuilderInput formControl = formControls[count];

          switch (formControl.type) {
            case FormBuilderInput.TYPE_TEXT:
            case FormBuilderInput.TYPE_PASSWORD:
            case FormBuilderInput.TYPE_NUMBER:
            case FormBuilderInput.TYPE_PHONE:
            case FormBuilderInput.TYPE_EMAIL:
            case FormBuilderInput.TYPE_URL:
            case FormBuilderInput.TYPE_MULTILINE_TEXT:
              TextInputType keyboardType;
              switch (formControl.type) {
                case FormBuilderInput.TYPE_NUMBER:
                  keyboardType = TextInputType.number;
                  break;
                case FormBuilderInput.TYPE_EMAIL:
                  keyboardType = TextInputType.emailAddress;
                  break;
                case FormBuilderInput.TYPE_URL:
                  keyboardType = TextInputType.url;
                  break;
                case FormBuilderInput.TYPE_PHONE:
                  keyboardType = TextInputType.phone;
                  break;
                case FormBuilderInput.TYPE_MULTILINE_TEXT:
                  keyboardType = TextInputType.multiline;
                  break;
                default:
                  keyboardType = TextInputType.text;
                  break;
              }
              return TextFormField(
                key: Key(formControl.attribute),
                enabled: !(widget.readonly || formControl.readonly),
                style: (widget.readonly || formControl.readonly)
                    ? Theme.of(context).textTheme.subhead.copyWith(
                          color: Theme.of(context).disabledColor,
                        )
                    : null,
                focusNode: (widget.readonly || formControl.readonly)
                    ? AlwaysDisabledFocusNode()
                    : null,
                decoration: InputDecoration(
                  labelText: formControl.label,
                  enabled: !(widget.readonly || formControl.readonly),
                  hintText: formControl.hint,
                  helperText: formControl.hint,
                ),
                initialValue:
                    formControl.value != null ? "${formControl.value}" : '',
                maxLines:
                    formControl.type == FormBuilderInput.TYPE_MULTILINE_TEXT
                        ? 5
                        : 1,
                keyboardType: keyboardType,
                obscureText: formControl.type == FormBuilderInput.TYPE_PASSWORD
                    ? true
                    : false,
                onSaved: (value) {
                  formData[formControl.attribute] =
                      formControl.type == FormBuilderInput.TYPE_NUMBER
                          ? num.tryParse(value)
                          : value;
                },
                validator: (value) {
                  if (formControl.require && value.isEmpty)
                    return "${formControl.label} is required";

                  if (formControl.type == FormBuilderInput.TYPE_NUMBER) {
                    if (num.tryParse(value) == null && value.isNotEmpty)
                      return "$value is not a valid number";
                    if (formControl.max != null &&
                        num.tryParse(value) > formControl.max)
                      return "${formControl.label} should not be greater than ${formControl.max}";
                    if (formControl.min != null &&
                        num.tryParse(value) < formControl.min)
                      return "${formControl.label} should not be less than ${formControl.min}";
                  } else {
                    if (formControl.max != null &&
                        value.length > formControl.max)
                      return "${formControl.label} should have ${formControl.max} character(s) or less";
                    if (formControl.min != null &&
                        value.length < formControl.min)
                      return "${formControl.label} should have ${formControl.min} character(s) or more";
                  }

                  if (formControl.type == FormBuilderInput.TYPE_EMAIL &&
                      value.isNotEmpty) {
                    Pattern pattern =
                        r'^(([^<>()[\]\\.,;:\s@\"]+(\.[^<>()[\]\\.,;:\s@\"]+)*)|(\".+\"))@((\[[0-9]{1,3}\.[0-9]{1,3}\.[0-9]{1,3}\.[0-9]{1,3}\])|(([a-zA-Z\-0-9]+\.)+[a-zA-Z]{2,}))$';
                    if (!RegExp(pattern).hasMatch(value))
                      return '$value is not a valid email address';
                  }

                  if (formControl.type == FormBuilderInput.TYPE_URL &&
                      value.isNotEmpty) {
                    Pattern pattern =
                        r"(https?|ftp)://([-A-Z0-9.]+)(/[-A-Z0-9+&@#/%=~_|!:,.;]*)?(\?[A-Z0-9+&@#/%=~_|!:‌​,.;]*)?";
                    if (!RegExp(pattern, caseSensitive: false).hasMatch(value))
                      return '$value is not a valid URL';
                  }

                  if (formControl.validator != null)
                    return formControl.validator(value);
                },
                // autovalidate: ,
              );
              break;

            case FormBuilderInput.TYPE_DATE_TIME_PICKER:
              return DateTimePickerFormField(
                key: Key(formControl.attribute),
                inputType: InputType.both,
                initialValue: formControl.value,
                format: formControl.format != null
                    ? DateFormat(formControl.format)
                    : formats[InputType.both],
                editable: !(formControl.readonly || widget.readonly),
                firstDate: formControl.firstDate,
                lastDate: formControl.lastDate,
                decoration: InputDecoration(
                  labelText: formControl.label,
                  helperText: formControl.hint,
                ),
                onSaved: (value) {
                  formData[formControl.attribute] = value;
                },
                validator: (value) {
                  if (formControl.require && value == null)
                    return "${formControl.label} is required";
                  if (formControl.validator != null)
                    return formControl.validator(value);
                },
              );
              break;

            case FormBuilderInput.TYPE_DATE_PICKER:
              return DateTimePickerFormField(
                key: Key(formControl.attribute),
                inputType: InputType.date,
                initialValue: formControl.value,
                format: formControl.format != null
                    ? DateFormat(formControl.format)
                    : formats[InputType.date],
                editable: !(formControl.readonly || widget.readonly),
                firstDate: formControl.firstDate,
                lastDate: formControl.lastDate,
                decoration: InputDecoration(
                  labelText: formControl.label,
                  helperText: formControl.hint,
                ),
                onSaved: (value) {
                  formData[formControl.attribute] = value;
                },
                validator: (value) {
                  if (formControl.require && value == null)
                    return "${formControl.label} is required";
                  if (formControl.validator != null)
                    return formControl.validator(value);
                },
              );
              break;

            case FormBuilderInput.TYPE_TIME_PICKER:
              return DateTimePickerFormField(
                key: Key(formControl.attribute),
                inputType: InputType.time,
                initialValue: formControl.value,
                format: formControl.format != null
                    ? DateFormat(formControl.format)
                    : formats[InputType.time],
                editable: !(formControl.readonly || widget.readonly),
                decoration: InputDecoration(
                  labelText: formControl.label,
                  helperText: formControl.hint,
                ),
                onSaved: (value) {
                  formData[formControl.attribute] = value;
                },
                validator: (value) {
                  if (formControl.require && value == null)
                    return "${formControl.label} is required";
                  if (formControl.validator != null)
                    return formControl.validator(value);
                },
              );
              break;

            case FormBuilderInput.TYPE_TYPE_AHEAD:
              TextEditingController _typeAheadController =
                  TextEditingController(text: formControl.value);
              return TypeAheadFormField(
                key: Key(formControl.attribute),
                textFieldConfiguration: TextFieldConfiguration(
=======
        child: Column(
          children: this.formControls.map((FormBuilderInput formControl) {
            GlobalKey<FormFieldState> _fieldKey =
                GlobalKey(debugLabel: formControl.attribute);
            _fieldKeys[formControl.attribute] = _fieldKey;
            switch (formControl.type) {
              case FormBuilderInput.TYPE_TEXT:
              case FormBuilderInput.TYPE_PASSWORD:
              case FormBuilderInput.TYPE_NUMBER:
              case FormBuilderInput.TYPE_PHONE:
              case FormBuilderInput.TYPE_EMAIL:
              case FormBuilderInput.TYPE_URL:
              case FormBuilderInput.TYPE_MULTILINE_TEXT:
                TextInputType keyboardType;
                switch (formControl.type) {
                  case FormBuilderInput.TYPE_NUMBER:
                    keyboardType = TextInputType.number;
                    break;
                  case FormBuilderInput.TYPE_EMAIL:
                    keyboardType = TextInputType.emailAddress;
                    break;
                  case FormBuilderInput.TYPE_URL:
                    keyboardType = TextInputType.url;
                    break;
                  case FormBuilderInput.TYPE_PHONE:
                    keyboardType = TextInputType.phone;
                    break;
                  case FormBuilderInput.TYPE_MULTILINE_TEXT:
                    keyboardType = TextInputType.multiline;
                    break;
                  default:
                    keyboardType = TextInputType.text;
                    break;
                }
                return TextFormField(
                  key: _fieldKey,
>>>>>>> 81ef6b2b
                  enabled: !(widget.readonly || formControl.readonly),
                  style: (widget.readonly || formControl.readonly)
                      ? Theme.of(context).textTheme.subhead.copyWith(
                            color: Theme.of(context).disabledColor,
                          )
                      : null,
                  focusNode: (widget.readonly || formControl.readonly)
                      ? AlwaysDisabledFocusNode()
                      : null,
                  decoration: formControl.decoration.copyWith(
                    enabled: !(widget.readonly || formControl.readonly),
                  ),
                  autovalidate: formControl.autovalidate ?? false,
                  initialValue:
                      formControl.value != null ? "${formControl.value}" : '',
                  maxLines:
                      formControl.type == FormBuilderInput.TYPE_MULTILINE_TEXT
                          ? formControl.maxLines
                          : 1,
                  keyboardType: keyboardType,
                  obscureText:
                      formControl.type == FormBuilderInput.TYPE_PASSWORD
                          ? true
                          : false,
                  onSaved: (val) {
                    value[formControl.attribute] =
                        formControl.type == FormBuilderInput.TYPE_NUMBER
                            ? num.tryParse(val)
                            : val;
                  },
                  onFieldSubmitted: (data) {
                    if (formControl.onChanged != null)
                      formControl.onChanged(data);
                  },
                  validator: (val) {
                    if (formControl.require && val.isEmpty)
                      return "${formControl.attribute} is required";

                    if (formControl.type == FormBuilderInput.TYPE_NUMBER) {
                      if (num.tryParse(val) == null && val.isNotEmpty)
                        return "$val is not a valid number";
                      if (formControl.max != null &&
                          num.tryParse(val) > formControl.max)
                        return "${formControl.attribute} should not be greater than ${formControl.max}";
                      if (formControl.min != null &&
                          num.tryParse(val) < formControl.min)
                        return "${formControl.attribute} should not be less than ${formControl.min}";
                    } else {
                      if (formControl.max != null &&
                          val.length > formControl.max)
                        return "${formControl.attribute} should have ${formControl.max} character(s) or less";
                      if (formControl.min != null &&
                          val.length < formControl.min)
                        return "${formControl.attribute} should have ${formControl.min} character(s) or more";
                    }

                    if (formControl.type == FormBuilderInput.TYPE_EMAIL &&
                        val.isNotEmpty) {
                      Pattern pattern =
                          r'^(([^<>()[\]\\.,;:\s@\"]+(\.[^<>()[\]\\.,;:\s@\"]+)*)|(\".+\"))@((\[[0-9]{1,3}\.[0-9]{1,3}\.[0-9]{1,3}\.[0-9]{1,3}\])|(([a-zA-Z\-0-9]+\.)+[a-zA-Z]{2,}))$';
                      if (!RegExp(pattern).hasMatch(val))
                        return '$val is not a valid email address';
                    }

                    if (formControl.type == FormBuilderInput.TYPE_URL &&
                        val.isNotEmpty) {
                      Pattern pattern =
                          r"(https?|ftp)://([-A-Z0-9.]+)(/[-A-Z0-9+&@#/%=~_|!:,.;]*)?(\?[A-Z0-9+&@#/%=~_|!:‌​,.;]*)?";
                      if (!RegExp(pattern, caseSensitive: false).hasMatch(val))
                        return '$val is not a valid URL';
                    }

                    if (formControl.validator != null)
                      return formControl.validator(val);
                  },
                  // autovalidate: ,
                );
                break;

              case FormBuilderInput.TYPE_DATE_TIME_PICKER:
                return DateTimePickerFormField(
                  key: _fieldKey,
                  inputType: InputType.both,
                  initialValue: formControl.value,
                  format: formControl.format != null
                      ? DateFormat(formControl.format)
                      : _dateTimeFormats[InputType.both],
                  enabled: !(formControl.readonly || widget.readonly),
                  firstDate: formControl.firstDate,
                  lastDate: formControl.lastDate,
                  decoration: formControl.decoration.copyWith(
                    enabled: !(widget.readonly || formControl.readonly),
                  ),
                  onSaved: (val) {
                    value[formControl.attribute] = val;
                  },
                  validator: (val) {
                    if (formControl.require && val == null)
                      return "${formControl.attribute} is required";
                    if (formControl.validator != null)
                      return formControl.validator(val);
                  },
                );
                break;

              case FormBuilderInput.TYPE_DATE_PICKER:
                return DateTimePickerFormField(
                  key: _fieldKey,
                  inputType: InputType.date,
                  initialValue: formControl.value,
                  format: formControl.format != null
                      ? DateFormat(formControl.format)
                      : _dateTimeFormats[InputType.date],
                  enabled: !(formControl.readonly || widget.readonly),
                  firstDate: formControl.firstDate,
                  lastDate: formControl.lastDate,
                  decoration: formControl.decoration.copyWith(
                    enabled: !(widget.readonly || formControl.readonly),
                  ),
                  onSaved: (val) {
                    value[formControl.attribute] = val;
                  },
                  validator: (val) {
                    if (formControl.require && val == null)
                      return "${formControl.attribute} is required";
                    if (formControl.validator != null)
                      return formControl.validator(val);
                  },
                );
                break;

              case FormBuilderInput.TYPE_TIME_PICKER:
                return DateTimePickerFormField(
                  key: _fieldKey,
                  inputType: InputType.time,
                  initialValue: formControl.value,
                  format: formControl.format != null
                      ? DateFormat(formControl.format)
                      : _dateTimeFormats[InputType.time],
                  enabled: !(formControl.readonly || widget.readonly),
                  decoration: formControl.decoration.copyWith(
                    enabled: !(widget.readonly || formControl.readonly),
                  ),
                  onSaved: (val) {
                    value[formControl.attribute] = val;
                  },
                  validator: (val) {
                    if (formControl.require && val == null)
                      return "${formControl.attribute} is required";
                    if (formControl.validator != null)
                      return formControl.validator(val);
                  },
                );
                break;

              case FormBuilderInput.TYPE_TYPE_AHEAD:
                TextEditingController _typeAheadController =
                    TextEditingController(text: formControl.value);
                return TypeAheadFormField(
                  key: _fieldKey,
                  textFieldConfiguration: TextFieldConfiguration(
                    enabled: !(widget.readonly || formControl.readonly),
                    controller: _typeAheadController,
                    style: (widget.readonly || formControl.readonly)
                        ? Theme.of(context).textTheme.subhead.copyWith(
                              color: Theme.of(context).disabledColor,
                            )
                        : null,
                    focusNode: (widget.readonly || formControl.readonly)
                        ? AlwaysDisabledFocusNode()
                        : null,
                    decoration: formControl.decoration.copyWith(
                      enabled: !(widget.readonly || formControl.readonly),
                    ),
                  ),
                  suggestionsCallback: formControl.suggestionsCallback,
                  itemBuilder: formControl.itemBuilder,
                  transitionBuilder: (context, suggestionsBox, controller) =>
                      suggestionsBox,
                  onSuggestionSelected: (suggestion) {
                    _typeAheadController.text = suggestion;
                  },
                  validator: (val) {
                    if (formControl.require && val.isEmpty)
                      return '${formControl.attribute} is required';

                    if (formControl.validator != null)
                      return formControl.validator(val);
                  },
                  onSaved: (val) => value[formControl.attribute] = val,
                  getImmediateSuggestions: formControl.getImmediateSuggestions,
                  errorBuilder: formControl.errorBuilder,
                  noItemsFoundBuilder: formControl.noItemsFoundBuilder,
                  loadingBuilder: formControl.loadingBuilder,
                  debounceDuration: formControl.debounceDuration,
                  suggestionsBoxDecoration:
                      formControl.suggestionsBoxDecoration,
                  suggestionsBoxVerticalOffset:
                      formControl.suggestionsBoxVerticalOffset,
                  // transitionBuilder: formControl.transitionBuilder,
                  animationDuration: formControl.animationDuration,
                  animationStart: formControl.animationStart,
                  direction: formControl.direction,
                  hideOnLoading: formControl.hideOnLoading,
                  hideOnEmpty: formControl.hideOnEmpty,
                  hideOnError: formControl.hideOnError,
                  hideSuggestionsOnKeyboardHide:
                      formControl.hideSuggestionsOnKeyboardHide,
                  keepSuggestionsOnLoading:
                      formControl.keepSuggestionsOnLoading,
                );
                break;

              case FormBuilderInput.TYPE_DROPDOWN:
                return FormField(
                  key: _fieldKey,
                  enabled: !(widget.readonly || formControl.readonly),
                  initialValue: formControl.value,
                  validator: (val) {
                    if (formControl.require && val == null)
                      return "${formControl.attribute} is required";
                    if (formControl.validator != null)
                      return formControl.validator(val);
                  },
                  onSaved: (val) {
                    value[formControl.attribute] = val;
                  },
                  builder: (FormFieldState<dynamic> field) {
                    return InputDecorator(
                      decoration: formControl.decoration.copyWith(
                        enabled: !(widget.readonly || formControl.readonly),
                        errorText: field.errorText,
                        contentPadding: EdgeInsets.only(top: 10.0, bottom: 0.0),
                        border: InputBorder.none,
                      ),
                      child: DropdownButton(
                        isExpanded: true,
                        // hint: Text(formControl.hint ?? ''), //TODO: Dropdown may require hint
                        items: formControl.options.map((option) {
                          return DropdownMenuItem(
                            child: Text("${option.label ?? option.value}"),
                            value: option.value,
                          );
                        }).toList(),
                        value: field.value,
                        onChanged: (widget.readonly || formControl.readonly)
                            ? null
                            : (value) {
                                field.didChange(value);
                              },
                      ),
                    );
                  },
                );
                break;

              //TODO: For TYPE_CHECKBOX, TYPE_CHECKBOX_LIST, TYPE_RADIO allow user to choose if checkbox/radio to appear before or after Label
              case FormBuilderInput.TYPE_RADIO:
                return FormField(
                  key: _fieldKey,
                  enabled: !widget.readonly && !formControl.readonly,
                  initialValue: formControl.value,
                  onSaved: (val) {
                    value[formControl.attribute] = val;
                  },
                  validator: (value) {
                    if (formControl.require && value == null)
                      return "${formControl.attribute} is required";
                    if (formControl.validator != null)
                      return formControl.validator(value);
                  },
                  builder: (FormFieldState<dynamic> field) {
                    List<Widget> radioList = [];
                    for (int i = 0; i < formControl.options.length; i++) {
                      radioList.addAll([
                        ListTile(
                          dense: true,
                          isThreeLine: false,
                          contentPadding: EdgeInsets.all(0.0),
                          leading: null,
                          title: Text(
                              "${formControl.options[i].label ?? formControl.options[i].value}"),
                          trailing: Radio<dynamic>(
                            value: formControl.options[i].value,
                            groupValue: field.value,
                            onChanged: (widget.readonly || formControl.readonly)
                                ? null
                                : (dynamic value) {
                                    field.didChange(value);
                                  },
                          ),
                          onTap: (widget.readonly || formControl.readonly)
                              ? null
                              : () {
                                  field.didChange(formControl.options[i].value);
                                },
                        ),
                        Divider(
                          height: 0.0,
                        ),
                      ]);
                    }
                    return InputDecorator(
                      decoration: formControl.decoration.copyWith(
                        enabled: !(widget.readonly || formControl.readonly),
                        errorText: field.errorText,
                        contentPadding: EdgeInsets.only(top: 10.0, bottom: 0.0),
                        border: InputBorder.none,
                      ),
                      child: Column(
                        children: radioList,
                      ),
                    );
                  },
                );
                break;

              case FormBuilderInput.TYPE_SEGMENTED_CONTROL:
                return FormField(
                  key: _fieldKey,
                  initialValue: formControl.value,
                  enabled: !(widget.readonly || formControl.readonly),
                  onSaved: (val) {
                    value[formControl.attribute] = val;
                  },
                  validator: (value) {
                    if (formControl.require && value == null)
                      return "${formControl.require} is required";
                    if (formControl.validator != null)
                      return formControl.validator(value);
                  },
                  builder: (FormFieldState<dynamic> field) {
                    return InputDecorator(
                      decoration: formControl.decoration.copyWith(
                        enabled: !(widget.readonly || formControl.readonly),
                        errorText: field.errorText,
                        contentPadding:
                            EdgeInsets.only(top: 10.0, bottom: 10.0),
                        border: InputBorder.none,
                      ),
                      child: Padding(
                        padding: EdgeInsets.only(top: 10.0),
                        child: CupertinoSegmentedControl(
                          borderColor: (widget.readonly || formControl.readonly)
                              ? Theme.of(context).disabledColor
                              : Theme.of(context).primaryColor,
                          selectedColor:
                              (widget.readonly || formControl.readonly)
                                  ? Theme.of(context).disabledColor
                                  : Theme.of(context).primaryColor,
                          pressedColor:
                              (widget.readonly || formControl.readonly)
                                  ? Theme.of(context).disabledColor
                                  : Theme.of(context).primaryColor,
                          groupValue: field.value,
                          children: Map.fromIterable(
                            formControl.options,
                            key: (v) => v.value,
                            value: (v) => Padding(
                                  padding: EdgeInsets.symmetric(vertical: 10.0),
                                  child: Text("${v.label ?? v.value}"),
                                ),
                          ),
                          onValueChanged: (dynamic value) {
                            if (widget.readonly || formControl.readonly) {
                              field.reset();
                            } else
                              field.didChange(value);
                          },
                        ),
                      ),
                    );
                  },
                );
                break;

              case FormBuilderInput.TYPE_SWITCH:
                return FormField(
                    key: _fieldKey,
                    enabled: !(widget.readonly || formControl.readonly),
                    initialValue: formControl.value ?? false,
                    validator: (value) {
                      if (formControl.require && value == null)
                        return "${formControl.attribute} is required";
                      /*if (formControl.validator != null)
                    return formControl.validator(value);*/
                    },
                    onSaved: (val) {
                      value[formControl.attribute] = val;
                    },
                    builder: (FormFieldState<dynamic> field) {
                      return InputDecorator(
                        decoration: formControl.decoration.copyWith(
                          enabled: !(widget.readonly || formControl.readonly),
                          errorText: field.errorText,
                        ),
                        child: ListTile(
                          dense: true,
                          isThreeLine: false,
                          contentPadding: EdgeInsets.all(0.0),
                          title: formControl.label,
                          trailing: Switch(
                            value: field.value,
                            onChanged: (widget.readonly || formControl.readonly)
                                ? null
                                : (bool value) {
                                    field.didChange(value);
                                  },
                          ),
                          onTap: (widget.readonly || formControl.readonly)
                              ? null
                              : () {
                                  bool newValue = !(field.value ?? false);
                                  field.didChange(newValue);
                                },
                        ),
                      );
                    });
                break;

              case FormBuilderInput.TYPE_STEPPER:
                return FormField(
                  enabled: !(widget.readonly || formControl.readonly),
                  key: _fieldKey,
                  initialValue: formControl.value,
                  validator: (value) {
                    if (formControl.require && value == null)
                      return "${formControl.attribute} is required";
                    if (formControl.validator != null)
                      return formControl.validator(value);
                  },
                  onSaved: (val) {
                    value[formControl.attribute] = val;
                  },
                  builder: (FormFieldState<dynamic> field) {
                    return InputDecorator(
                      decoration: formControl.decoration.copyWith(
                        enabled: !(widget.readonly || formControl.readonly),
                        errorText: field.errorText,
                      ),
                      child: SyStepper(
                        value: field.value ?? 0,
                        step: formControl.step ?? 1,
                        min: formControl.min ?? 0,
                        max: formControl.max ?? 9999999,
                        size: 24.0,
                        onChange: (widget.readonly || formControl.readonly)
                            ? null
                            : (value) {
                                field.didChange(value);
                              },
                      ),
                    );
                  },
                );
                break;

              case FormBuilderInput.TYPE_RATE:
                return FormField(
                  enabled: !(widget.readonly || formControl.readonly),
                  key: _fieldKey,
                  initialValue: formControl.value ?? 1,
                  validator: (value) {
                    if (formControl.require && value == null)
                      return "${formControl.attribute} is required";
                    if (formControl.validator != null)
                      return formControl.validator(value);
                  },
                  onSaved: (val) {
                    value[formControl.attribute] = val;
                  },
                  builder: (FormFieldState<dynamic> field) {
                    return InputDecorator(
                      decoration: formControl.decoration.copyWith(
                        enabled: !(widget.readonly || formControl.readonly),
                        errorText: field.errorText,
                      ),
                      child: SyRate(
                        value: field.value,
                        total: formControl.max,
                        icon: formControl.icon,
                        //TODO: When disabled change icon color (Probably deep grey)
                        iconSize: formControl.iconSize ?? 24.0,
                        onTap: (widget.readonly || formControl.readonly)
                            ? null
                            : (value) {
                                field.didChange(value);
                              },
                      ),
                    );
                  },
                );
                break;

              case FormBuilderInput.TYPE_CHECKBOX:
                return FormField(
                  key: _fieldKey,
                  enabled: !(widget.readonly || formControl.readonly),
                  initialValue: formControl.value ?? false,
                  validator: (value) {
                    if (formControl.require && value == null)
                      return "${formControl.attribute} is required";
                    if (formControl.validator != null)
                      return formControl.validator(value);
                  },
                  onSaved: (val) {
                    value[formControl.attribute] = val;
                  },
                  builder: (FormFieldState<dynamic> field) {
                    return InputDecorator(
                      decoration: formControl.decoration.copyWith(
                        enabled: !(widget.readonly || formControl.readonly),
                        errorText: field.errorText,
                      ),
                      child: ListTile(
                        dense: true,
                        isThreeLine: false,
                        contentPadding: EdgeInsets.all(0.0),
                        title: formControl.label,
                        trailing: Checkbox(
                          value: field.value ?? false,
                          onChanged: (widget.readonly || formControl.readonly)
                              ? null
                              : (bool value) {
                                  field.didChange(value);
                                },
                        ),
                        onTap: (widget.readonly || formControl.readonly)
                            ? null
                            : () {
                                bool newValue = !(field.value ?? false);
                                field.didChange(newValue);
                              },
                      ),
                    );
                  },
                );
                break;

              case FormBuilderInput.TYPE_SLIDER:
                return FormField(
                  key: _fieldKey,
                  enabled: !(widget.readonly || formControl.readonly),
                  initialValue: formControl.value,
                  validator: (value) {
                    if (formControl.require && value == null)
                      return "${formControl.attribute} is required";
                    if (formControl.validator != null)
                      return formControl.validator(value);
                  },
                  onSaved: (val) {
                    value[formControl.attribute] = val;
                  },
                  builder: (FormFieldState<dynamic> field) {
                    return InputDecorator(
                      decoration: formControl.decoration.copyWith(
                        enabled: !(widget.readonly || formControl.readonly),
                        errorText: field.errorText,
                      ),
                      child: Container(
                        padding: EdgeInsets.only(top: 10.0),
                        child: Column(
                          crossAxisAlignment: CrossAxisAlignment.start,
                          children: [
                            Slider(
                              value: field.value,
                              min: formControl.min,
                              max: formControl.max,
                              divisions: formControl.divisions,
                              onChanged:
                                  (widget.readonly || formControl.readonly)
                                      ? null
                                      : (double value) {
                                          field.didChange(value);
                                        },
                            ),
                            Row(
                              mainAxisAlignment: MainAxisAlignment.spaceBetween,
                              children: <Widget>[
                                Text("${formControl.min}"),
                                Text("${field.value}"),
                                Text("${formControl.max}"),
                              ],
                            ),
                          ],
                        ),
                      ),
                    );
                  },
                );
                break;

              case FormBuilderInput.TYPE_CHECKBOX_LIST:
                return FormField(
                    key: _fieldKey,
                    enabled: !(widget.readonly || formControl.readonly),
                    initialValue: formControl.value ?? [],
                    onSaved: (val) {
                      value[formControl.attribute] = val;
                    },
                    validator: formControl.validator,
                    builder: (FormFieldState<dynamic> field) {
                      List<Widget> checkboxList = [];
                      for (int i = 0; i < formControl.options.length; i++) {
                        checkboxList.addAll([
                          ListTile(
                            dense: true,
                            isThreeLine: false,
                            contentPadding: EdgeInsets.all(0.0),
                            leading: Checkbox(
                              value: field.value
                                  .contains(formControl.options[i].value),
                              onChanged: (widget.readonly ||
                                      formControl.readonly)
                                  ? null
                                  : (bool value) {
                                      var currValue = field.value;
                                      if (value)
                                        currValue
                                            .add(formControl.options[i].value);
                                      else
                                        currValue.remove(
                                            formControl.options[i].value);
                                      field.didChange(currValue);
                                    },
                            ),
                            title: Text(
                                "${formControl.options[i].label ?? formControl.options[i].value}"),
                            onTap: (widget.readonly || formControl.readonly)
                                ? null
                                : () {
                                    var currentValue = field.value;
                                    if (!currentValue
                                        .contains(formControl.options[i].value))
                                      currentValue
                                          .add(formControl.options[i].value);
                                    else
                                      currentValue
                                          .remove(formControl.options[i].value);
                                    field.didChange(currentValue);
                                  },
                          ),
                          Divider(
                            height: 0.0,
                          ),
                        ]);
                      }
                      return InputDecorator(
                        decoration: formControl.decoration.copyWith(
                          enabled: !(widget.readonly || formControl.readonly),
                          errorText: field.errorText,
                          contentPadding:
                              EdgeInsets.only(top: 10.0, bottom: 0.0),
                          border: InputBorder.none,
                        ),
                        child: Column(
                          children: checkboxList,
                        ),
                      );
                    });
                break;
              case FormBuilderInput.TYPE_CHIPS_INPUT:
                return SizedBox(
                  // height: 200.0,
                  child: FormField(
                    key: _fieldKey,
                    enabled: !(widget.readonly || formControl.readonly),
                    initialValue: formControl.value ?? [],
                    onSaved: (val) {
                      value[formControl.attribute] = val;
                    },
                    validator: (value) {
                      if (formControl.require && value.length == 0)
                        return "${formControl.attribute} is required";
                      if (formControl.validator != null)
                        return formControl.validator(value);
                    },
                    builder: (FormFieldState<dynamic> field) {
                      return ChipsInput(
                        initialValue: field.value,
                        enabled: !(widget.readonly || formControl.readonly),
                        decoration: formControl.decoration.copyWith(
                          enabled: !(widget.readonly || formControl.readonly),
                          errorText: field.errorText,
                        ),
                        findSuggestions: formControl.suggestionsCallback,
                        onChanged: (data) {
                          field.didChange(data);
                        },
                        maxChips: formControl.max,
                        chipBuilder: formControl.chipBuilder,
                        suggestionBuilder: formControl.suggestionBuilder,
                      );
                    },
                  ),
                );
                break;

              case FormBuilderInput.TYPE_SIGNATURE_PAD:
                var _signatureCanvas = Signature(
                  points: formControl.points,
                  width: formControl.width,
                  height: formControl.height,
                  backgroundColor: formControl.backgroundColor,
                  penColor: formControl.penColor,
                  penStrokeWidth: formControl.penStrokeWidth,
                );

                return FormField<Image>(
                  key: Key(formControl.attribute),
                  enabled: !(widget.readonly || formControl.readonly),
                  initialValue: formControl.value,
                  onSaved: (val) async {
                    Uint8List signature = await _signatureCanvas.exportBytes();
                    var image = Image.memory(signature).image;
                    value[formControl.attribute] = image;
                  },
                  validator: (value) {
                    if (formControl.require && _signatureCanvas.isEmpty)
                      return "${formControl.attribute} is required";
                    if (formControl.validator != null)
                      return formControl.validator(value);
                  },
                  builder: (FormFieldState<dynamic> field) {
                    return InputDecorator(
                      decoration: formControl.decoration.copyWith(
                        enabled: !(widget.readonly || formControl.readonly),
                        errorText: field.errorText,
                      ),
                      child: Column(
                        children: <Widget>[
                          Container(
                            decoration: BoxDecoration(
                              border: Border.all(color: Colors.grey),
                            ),
                            child: GestureDetector(
                              onVerticalDragUpdate: (_) {},
                              child: _signatureCanvas,
                            ),
                          ),
                          Row(
                            children: <Widget>[
                              Expanded(child: SizedBox()),
                              FlatButton(
                                  onPressed: () {
                                    _signatureCanvas.clear();
                                    field.didChange(null);
                                  },
                                  child: Text('Clear')),
                            ],
                          ),
                        ],
                      ),
                    );
                  },
                );

                break;
            }
          }).toList(),
      ),
    );
  }
}

class AlwaysDisabledFocusNode extends FocusNode {
  @override
  bool get hasFocus => false;
}<|MERGE_RESOLUTION|>--- conflicted
+++ resolved
@@ -90,244 +90,6 @@
       },
       onWillPop: widget.onWillPop,
       autovalidate: widget.autovalidate,
-<<<<<<< HEAD
-      child: ListView.builder(
-        itemCount: formControls.length + 1,
-        itemBuilder: (context, count) {
-          if (count == formControls.length) {
-            return Container(
-              margin: EdgeInsets.only(top: 10.0),
-              child: Row(
-                children: [
-                  widget.showResetButton
-                      ? Expanded(
-                          child: OutlineButton(
-                            borderSide: BorderSide(
-                                color: Theme.of(context).accentColor),
-                            textColor: Theme.of(context).accentColor,
-                            onPressed: () {
-                              _formKey.currentState.reset();
-                            },
-                            child: widget.resetButtonContent ?? Text('Reset'),
-                          ),
-                        )
-                      : SizedBox(),
-                  Expanded(
-                    child: MaterialButton(
-                      color: Theme.of(context).accentColor,
-                      textColor: Colors.white,
-                      onPressed: () {
-                        _formKey.currentState.save();
-                        if (_formKey.currentState.validate()) {
-                          widget.onSubmit(formData);
-                        } else {
-                          debugPrint("Validation failed");
-                          widget.onSubmit(null);
-                        }
-                      },
-                      child: widget.submitButtonContent ?? Text('Submit'),
-                    ),
-                  ),
-                ],
-              ),
-            );
-          }
-
-          FormBuilderInput formControl = formControls[count];
-
-          switch (formControl.type) {
-            case FormBuilderInput.TYPE_TEXT:
-            case FormBuilderInput.TYPE_PASSWORD:
-            case FormBuilderInput.TYPE_NUMBER:
-            case FormBuilderInput.TYPE_PHONE:
-            case FormBuilderInput.TYPE_EMAIL:
-            case FormBuilderInput.TYPE_URL:
-            case FormBuilderInput.TYPE_MULTILINE_TEXT:
-              TextInputType keyboardType;
-              switch (formControl.type) {
-                case FormBuilderInput.TYPE_NUMBER:
-                  keyboardType = TextInputType.number;
-                  break;
-                case FormBuilderInput.TYPE_EMAIL:
-                  keyboardType = TextInputType.emailAddress;
-                  break;
-                case FormBuilderInput.TYPE_URL:
-                  keyboardType = TextInputType.url;
-                  break;
-                case FormBuilderInput.TYPE_PHONE:
-                  keyboardType = TextInputType.phone;
-                  break;
-                case FormBuilderInput.TYPE_MULTILINE_TEXT:
-                  keyboardType = TextInputType.multiline;
-                  break;
-                default:
-                  keyboardType = TextInputType.text;
-                  break;
-              }
-              return TextFormField(
-                key: Key(formControl.attribute),
-                enabled: !(widget.readonly || formControl.readonly),
-                style: (widget.readonly || formControl.readonly)
-                    ? Theme.of(context).textTheme.subhead.copyWith(
-                          color: Theme.of(context).disabledColor,
-                        )
-                    : null,
-                focusNode: (widget.readonly || formControl.readonly)
-                    ? AlwaysDisabledFocusNode()
-                    : null,
-                decoration: InputDecoration(
-                  labelText: formControl.label,
-                  enabled: !(widget.readonly || formControl.readonly),
-                  hintText: formControl.hint,
-                  helperText: formControl.hint,
-                ),
-                initialValue:
-                    formControl.value != null ? "${formControl.value}" : '',
-                maxLines:
-                    formControl.type == FormBuilderInput.TYPE_MULTILINE_TEXT
-                        ? 5
-                        : 1,
-                keyboardType: keyboardType,
-                obscureText: formControl.type == FormBuilderInput.TYPE_PASSWORD
-                    ? true
-                    : false,
-                onSaved: (value) {
-                  formData[formControl.attribute] =
-                      formControl.type == FormBuilderInput.TYPE_NUMBER
-                          ? num.tryParse(value)
-                          : value;
-                },
-                validator: (value) {
-                  if (formControl.require && value.isEmpty)
-                    return "${formControl.label} is required";
-
-                  if (formControl.type == FormBuilderInput.TYPE_NUMBER) {
-                    if (num.tryParse(value) == null && value.isNotEmpty)
-                      return "$value is not a valid number";
-                    if (formControl.max != null &&
-                        num.tryParse(value) > formControl.max)
-                      return "${formControl.label} should not be greater than ${formControl.max}";
-                    if (formControl.min != null &&
-                        num.tryParse(value) < formControl.min)
-                      return "${formControl.label} should not be less than ${formControl.min}";
-                  } else {
-                    if (formControl.max != null &&
-                        value.length > formControl.max)
-                      return "${formControl.label} should have ${formControl.max} character(s) or less";
-                    if (formControl.min != null &&
-                        value.length < formControl.min)
-                      return "${formControl.label} should have ${formControl.min} character(s) or more";
-                  }
-
-                  if (formControl.type == FormBuilderInput.TYPE_EMAIL &&
-                      value.isNotEmpty) {
-                    Pattern pattern =
-                        r'^(([^<>()[\]\\.,;:\s@\"]+(\.[^<>()[\]\\.,;:\s@\"]+)*)|(\".+\"))@((\[[0-9]{1,3}\.[0-9]{1,3}\.[0-9]{1,3}\.[0-9]{1,3}\])|(([a-zA-Z\-0-9]+\.)+[a-zA-Z]{2,}))$';
-                    if (!RegExp(pattern).hasMatch(value))
-                      return '$value is not a valid email address';
-                  }
-
-                  if (formControl.type == FormBuilderInput.TYPE_URL &&
-                      value.isNotEmpty) {
-                    Pattern pattern =
-                        r"(https?|ftp)://([-A-Z0-9.]+)(/[-A-Z0-9+&@#/%=~_|!:,.;]*)?(\?[A-Z0-9+&@#/%=~_|!:‌​,.;]*)?";
-                    if (!RegExp(pattern, caseSensitive: false).hasMatch(value))
-                      return '$value is not a valid URL';
-                  }
-
-                  if (formControl.validator != null)
-                    return formControl.validator(value);
-                },
-                // autovalidate: ,
-              );
-              break;
-
-            case FormBuilderInput.TYPE_DATE_TIME_PICKER:
-              return DateTimePickerFormField(
-                key: Key(formControl.attribute),
-                inputType: InputType.both,
-                initialValue: formControl.value,
-                format: formControl.format != null
-                    ? DateFormat(formControl.format)
-                    : formats[InputType.both],
-                editable: !(formControl.readonly || widget.readonly),
-                firstDate: formControl.firstDate,
-                lastDate: formControl.lastDate,
-                decoration: InputDecoration(
-                  labelText: formControl.label,
-                  helperText: formControl.hint,
-                ),
-                onSaved: (value) {
-                  formData[formControl.attribute] = value;
-                },
-                validator: (value) {
-                  if (formControl.require && value == null)
-                    return "${formControl.label} is required";
-                  if (formControl.validator != null)
-                    return formControl.validator(value);
-                },
-              );
-              break;
-
-            case FormBuilderInput.TYPE_DATE_PICKER:
-              return DateTimePickerFormField(
-                key: Key(formControl.attribute),
-                inputType: InputType.date,
-                initialValue: formControl.value,
-                format: formControl.format != null
-                    ? DateFormat(formControl.format)
-                    : formats[InputType.date],
-                editable: !(formControl.readonly || widget.readonly),
-                firstDate: formControl.firstDate,
-                lastDate: formControl.lastDate,
-                decoration: InputDecoration(
-                  labelText: formControl.label,
-                  helperText: formControl.hint,
-                ),
-                onSaved: (value) {
-                  formData[formControl.attribute] = value;
-                },
-                validator: (value) {
-                  if (formControl.require && value == null)
-                    return "${formControl.label} is required";
-                  if (formControl.validator != null)
-                    return formControl.validator(value);
-                },
-              );
-              break;
-
-            case FormBuilderInput.TYPE_TIME_PICKER:
-              return DateTimePickerFormField(
-                key: Key(formControl.attribute),
-                inputType: InputType.time,
-                initialValue: formControl.value,
-                format: formControl.format != null
-                    ? DateFormat(formControl.format)
-                    : formats[InputType.time],
-                editable: !(formControl.readonly || widget.readonly),
-                decoration: InputDecoration(
-                  labelText: formControl.label,
-                  helperText: formControl.hint,
-                ),
-                onSaved: (value) {
-                  formData[formControl.attribute] = value;
-                },
-                validator: (value) {
-                  if (formControl.require && value == null)
-                    return "${formControl.label} is required";
-                  if (formControl.validator != null)
-                    return formControl.validator(value);
-                },
-              );
-              break;
-
-            case FormBuilderInput.TYPE_TYPE_AHEAD:
-              TextEditingController _typeAheadController =
-                  TextEditingController(text: formControl.value);
-              return TypeAheadFormField(
-                key: Key(formControl.attribute),
-                textFieldConfiguration: TextFieldConfiguration(
-=======
         child: Column(
           children: this.formControls.map((FormBuilderInput formControl) {
             GlobalKey<FormFieldState> _fieldKey =
@@ -364,7 +126,6 @@
                 }
                 return TextFormField(
                   key: _fieldKey,
->>>>>>> 81ef6b2b
                   enabled: !(widget.readonly || formControl.readonly),
                   style: (widget.readonly || formControl.readonly)
                       ? Theme.of(context).textTheme.subhead.copyWith(
