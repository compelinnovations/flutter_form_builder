--- conflicted
+++ resolved
@@ -99,7 +99,7 @@
   /// to [TextField.noMaxLength] then only the current character count is displayed.
   ///
   /// After [maxLength] characters have been input, additional input
-  /// is ignored, unless [maxLengthEnforcement] is set to false. The text field
+  /// is ignored, unless [maxLengthEnforced] is set to false. The text field
   /// enforces the length with a [LengthLimitingTextInputFormatter], which is
   /// evaluated after the supplied [inputFormatters], if any.
   ///
@@ -111,7 +111,7 @@
   /// Whitespace characters (e.g. newline, space, tab) are included in the
   /// character count.
   ///
-  /// If [maxLengthEnforcement] is set to false, then more than [maxLength]
+  /// If [maxLengthEnforced] is set to false, then more than [maxLength]
   /// characters may be entered, but the error counter and divider will
   /// switch to the [decoration.errorStyle] when the limit is exceeded.
   ///
@@ -143,11 +143,7 @@
   ///    counts characters, and how it may differ from the intuitive meaning.
   final int? maxLength;
 
-<<<<<<< HEAD
-  final MaxLengthEnforcement maxLengthEnforcement;
-=======
   final MaxLengthEnforcement? maxLengthEnforcement;
->>>>>>> ef2892d9
 
   /// {@macro flutter.widgets.editableText.onEditingComplete}
   final VoidCallback? onEditingComplete;
@@ -309,11 +305,7 @@
     this.textCapitalization = TextCapitalization.none,
     this.scrollPadding = const EdgeInsets.all(20.0),
     this.enableInteractiveSelection = true,
-<<<<<<< HEAD
-    this.maxLengthEnforcement = MaxLengthEnforcement.enforced,
-=======
     this.maxLengthEnforcement,
->>>>>>> ef2892d9
     this.textAlign = TextAlign.start,
     this.autofocus = false,
     this.autocorrect = true,
@@ -350,19 +342,6 @@
     this.obscuringCharacter = '•',
     this.mouseCursor,
   })  : assert(initialValue == null || controller == null),
-<<<<<<< HEAD
-        assert(textAlign != null),
-        assert(autofocus != null),
-        assert(readOnly != null),
-        assert(obscureText != null),
-        assert(autocorrect != null),
-        assert(enableSuggestions != null),
-        assert(autovalidateMode != null),
-        assert(maxLengthEnforcement != null),
-        assert(scrollPadding != null),
-        assert(maxLines == null || maxLines > 0),
-=======
->>>>>>> ef2892d9
         assert(minLines == null || minLines > 0),
         assert(
           (minLines == null) || (maxLines >= minLines),
