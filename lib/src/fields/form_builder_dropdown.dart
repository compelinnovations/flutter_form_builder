--- conflicted
+++ resolved
@@ -214,7 +214,6 @@
     this.itemHeight,
     this.selectedItemBuilder,
   }) : /*: assert(allowClear == true || clearIcon != null)*/ super(
-<<<<<<< HEAD
           key: key,
           initialValue: initialValue,
           name: name,
@@ -222,7 +221,7 @@
           valueTransformer: valueTransformer,
           onChanged: onChanged,
           readOnly: readOnly,
-          autovalidate: autovalidate,
+          autovalidateMode: autovalidateMode,
           onSaved: onSaved,
           enabled: enabled,
           onReset: onReset,
@@ -240,6 +239,7 @@
                     ? decoration.floatingLabelBehavior
                     : FloatingLabelBehavior.always,
               ),
+              isEmpty: state.value == null,
               child: Row(
                 children: <Widget>[
                   Expanded(
@@ -276,69 +276,6 @@
                         focusColor: focusColor,
                         itemHeight: itemHeight,
                         selectedItemBuilder: selectedItemBuilder,
-=======
-            key: key,
-            initialValue: initialValue,
-            name: name,
-            validator: validator,
-            valueTransformer: valueTransformer,
-            onChanged: onChanged,
-            readOnly: readOnly,
-            autovalidateMode: autovalidateMode,
-            onSaved: onSaved,
-            enabled: enabled,
-            onReset: onReset,
-            decoration: decoration,
-            builder: (FormFieldState field) {
-              final _FormBuilderDropdownState state = field;
-
-              return InputDecorator(
-                decoration: decoration.copyWith(
-                  enabled: !state.readOnly,
-                  errorText: decoration?.errorText ?? field.errorText,
-                  floatingLabelBehavior: hint == null
-                      ? decoration.floatingLabelBehavior
-                      : FloatingLabelBehavior.always,
-                ),
-                isEmpty: state.value == null,
-                child: Row(
-                  children: <Widget>[
-                    Expanded(
-                      child: DropdownButtonHideUnderline(
-                        child: DropdownButton(
-                          isExpanded: isExpanded,
-                          hint: hint,
-                          items: items,
-                          value: field.value,
-                          style: style,
-                          isDense: isDense,
-                          disabledHint: field.value != null
-                              ? (items
-                                      .firstWhere(
-                                          (val) => val.value == field.value,
-                                          orElse: () => null)
-                                      ?.child ??
-                                  Text('${field.value.toString()}'))
-                              : disabledHint,
-                          elevation: elevation,
-                          iconSize: iconSize,
-                          icon: icon,
-                          iconDisabledColor: iconDisabledColor,
-                          iconEnabledColor: iconEnabledColor,
-                          onChanged: state.readOnly
-                              ? null
-                              : (value) {
-                                  _changeValue(field, value);
-                                },
-                          onTap: onTap,
-                          focusNode: state.effectiveFocusNode,
-                          autofocus: autofocus,
-                          dropdownColor: dropdownColor,
-                          focusColor: focusColor,
-                          itemHeight: itemHeight,
-                          selectedItemBuilder: selectedItemBuilder,
-                        ),
->>>>>>> a6fa0e58
                       ),
                     ),
                   ),
