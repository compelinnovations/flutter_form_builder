import 'dart:async';
import 'dart:ui' as ui;

import 'package:datetime_picker_formfield/datetime_picker_formfield.dart';
import 'package:flutter/material.dart';
import 'package:flutter/services.dart';
import 'package:flutter_form_builder/flutter_form_builder.dart';
import 'package:intl/intl.dart';

enum InputType { date, time, both }

class FormBuilderDateTimePicker extends FormBuilderField {
  final String attribute;
  final FormFieldValidator validator;
  final DateTime initialValue;
  final bool readOnly;
  final InputDecoration decoration;
  final ValueTransformer valueTransformer;

  /// The date/time picker dialogs to show.
  final InputType inputType;

  /// Allow manual editing of the date/time. Defaults to true. If false, the
  /// picker(s) will be shown every time the field gains focus.
  // final bool editable;

  /// For representing the date as a string e.g.
  /// `DateFormat("EEEE, MMMM d, yyyy 'at' h:mma")`
  /// (Sunday, June 3, 2018 at 9:24pm)
  final DateFormat format;

  /// The date the calendar opens to when displayed. Defaults to the current date.
  ///
  /// To preset the widget's value, use [initialValue] instead.
  final DateTime initialDate;

  /// The earliest choosable date. Defaults to 1900.
  final DateTime firstDate;

  /// The latest choosable date. Defaults to 2100.
  final DateTime lastDate;

  /// The initial time prefilled in the picker dialog when it is shown. Defaults
  /// to noon. Explicitly set this to `null` to use the current time.
  final TimeOfDay initialTime;

  /// If defined, the TextField [decoration]'s [suffixIcon] will be
  /// overridden to reset the input using the icon defined here.
  /// Set this to `null` to stop that behavior. Defaults to [Icons.close].
  final Icon resetIcon;

  /// Called when an enclosing form is saved. The value passed will be `null`
  /// if [format] fails to parse the text.
  // final FormFieldSetter<DateTime> onSaved;

  /// Corresponds to the [showDatePicker()] parameter. Defaults to
  /// [DatePickerMode.day].
  final DatePickerMode initialDatePickerMode;

  /// Corresponds to the [showDatePicker()] parameter.
  ///
  /// See [GlobalMaterialLocalizations](https://docs.flutter.io/flutter/flutter_localizations/GlobalMaterialLocalizations-class.html)
  /// for acceptable values.
  final Locale locale;

  /// Corresponds to the [showDatePicker()] parameter.
  final bool Function(DateTime) selectableDayPredicate;

  /// Corresponds to the [showDatePicker()] parameter.
  final ui.TextDirection textDirection;

  /// Corresponds to the [showDatePicker()] parameter.
  final bool useRootNavigator;

  /// Called when an enclosing form is submitted. The value passed will be
  /// `null` if [format] fails to parse the text.
  final ValueChanged<DateTime> onFieldSubmitted;
  final TextEditingController controller;
  final FocusNode focusNode;
  final TextInputType keyboardType;
  final TextStyle style;
  final TextAlign textAlign;

  /// Preset the widget's value.
  final bool autofocus;
  final bool autovalidate;
  final bool obscureText;
  final bool autocorrect;
  final bool maxLengthEnforced;
  final int maxLines;
  final int maxLength;
  final List<TextInputFormatter> inputFormatters;
  final bool enabled;
  final TransitionBuilder transitionBuilder;

  /// Called when the time chooser dialog should be shown. In the future the
  /// preferred way of using this widget will be to utilize the [datePicker] and
  /// [timePicker] callback functions instead of adding their parameter list to
  /// this widget.
  final Future<TimeOfDay> Function(BuildContext context) timePicker;

  /// Called when the date chooser dialog should be shown. In the future the
  /// preferred way of using this widget will be to utilize the [datePicker] and
  /// [timePicker] callback functions instead of adding their parameter list to
  /// this widget.
  final Future<DateTime> Function(BuildContext context) datePicker;

  /// Called whenever the state's value changes, e.g. after picker value(s)
  /// have been selected or when the field loses focus. To listen for all text
  /// changes, use the [controller] and [focusNode].
  // final ValueChanged<DateTime> onChanged;

  final bool showCursor;

  final int minLines;

  final bool expands;

  final TextInputAction textInputAction;

  final VoidCallback onEditingComplete;

  final InputCounterWidgetBuilder buildCounter;

  // final VoidCallback onEditingComplete,
  final Radius cursorRadius;
  final Color cursorColor;
  final Brightness keyboardAppearance;
  final EdgeInsets scrollPadding;
  final bool enableInteractiveSelection;

  final double cursorWidth;
  final TextCapitalization textCapitalization;
  final bool alwaysUse24HourFormat;

  FormBuilderDateTimePicker({
    Key key,
    @required this.attribute,
    this.validator,
    this.readOnly = false,
    this.inputType = InputType.both,
    this.scrollPadding = const EdgeInsets.all(20.0),
    this.cursorWidth = 2.0,
    this.enableInteractiveSelection = true,
    this.decoration = const InputDecoration(),
    this.resetIcon = const Icon(Icons.close),
    this.initialTime = const TimeOfDay(hour: 12, minute: 0),
    this.keyboardType = TextInputType.text,
    this.textAlign = TextAlign.start,
    this.autofocus = false,
    this.obscureText = false,
    this.autocorrect = true,
    this.maxLines = 1,
    this.maxLengthEnforced = true,
    this.expands = false,
    this.autovalidate = false,
    // this.editable = true,
    this.initialValue,
    this.format,
    this.firstDate,
    this.lastDate,
    // this.onChanged,
    this.initialDate,
    // this.onSaved,
    this.onFieldSubmitted,
    this.initialDatePickerMode,
    this.locale,
    this.selectableDayPredicate,
    this.textDirection,
    this.controller,
    this.focusNode,
    this.style,
    this.enabled,
    this.maxLength,
    this.inputFormatters,
    this.valueTransformer,
    this.transitionBuilder,
    this.timePicker,
    this.datePicker,
    this.showCursor,
    this.minLines,
    this.textInputAction,
    this.onEditingComplete,
    this.buildCounter,
    this.cursorRadius,
    this.cursorColor,
    this.keyboardAppearance,
    this.textCapitalization = TextCapitalization.none,
    this.strutStyle,
    this.useRootNavigator = true,
<<<<<<< HEAD
  }) : super(
            key: key,
            initialValue: initialValue,
            attribute: attribute,
            validator: validator,
            valueTransformer: valueTransformer,
            // onChanged: onChanged,
            readOnly: readOnly,
            builder: (FormFieldState field) {
              final _FormBuilderDateTimePickerState state = field;
              return DateTimeField(
                key: state.fieldKey,
                initialValue: state.initialValue,
                format: state.dateFormat,
                /*onSaved: (val) {
            var value = _fieldKey.currentState.value;
            var transformed;
            if (valueTransformer != null) {
              transformed = valueTransformer(val);
              _formState?.setAttributeValue(attribute, transformed);
            } else
              _formState?.setAttributeValue(attribute, value);
            if (onSaved != null) {
              onSaved(transformed ?? value);
            }
          },*/
                validator: validator,
                onShowPicker: state.onShowPicker,
                autovalidate: autovalidate,
                resetIcon: resetIcon,
                textDirection: textDirection,
                textAlign: textAlign,
                maxLength: maxLength,
                autofocus: autofocus,
                decoration: decoration,
                readOnly: true,
                enabled: state.readOnly ? false : enabled,
                autocorrect: autocorrect,
                controller: state.textFieldController,
                focusNode: state.focusNode,
                inputFormatters: inputFormatters,
                keyboardType: keyboardType,
                maxLengthEnforced: maxLengthEnforced,
                maxLines: maxLines,
                obscureText: obscureText,
                showCursor: showCursor,
                minLines: minLines,
                expands: expands,
                style: style,
                onEditingComplete: onEditingComplete,
                buildCounter: buildCounter,
                cursorColor: cursorColor,
                cursorRadius: cursorRadius,
                cursorWidth: cursorWidth,
                enableInteractiveSelection: enableInteractiveSelection,
                keyboardAppearance: keyboardAppearance,
                onFieldSubmitted: onFieldSubmitted,
                scrollPadding: scrollPadding,
                strutStyle: strutStyle,
                textCapitalization: textCapitalization,
                textInputAction: textInputAction,
              );
            });
=======
    this.alwaysUse24HourFormat = false,
  }) : super(key: key);
>>>>>>> 59d0b62f

  final StrutStyle strutStyle;

  @override
  _FormBuilderDateTimePickerState createState() =>
      _FormBuilderDateTimePickerState();
}

class _FormBuilderDateTimePickerState extends FormBuilderFieldState {
  FormBuilderDateTimePicker get widget => super.widget;
  DateTime _initialValue;
  FocusNode _focusNode;

  FocusNode get focusNode => _focusNode;

  TextEditingController get textFieldController => _textFieldController;
  TextEditingController _textFieldController;
  DateTime stateCurrentValue;
  DateFormat get dateFormat => _dateFormat;
  DateFormat _dateFormat;

  final _dateTimeFormats = {
    InputType.both: DateFormat("EEEE, MMMM d, yyyy 'at' h:mma"),
    InputType.date: DateFormat('yyyy-MM-dd'),
    InputType.time: DateFormat("HH:mm"),
  };

  @override
  void initState() {
    super.initState();
    stateCurrentValue = _initialValue;
    _focusNode = widget.focusNode ?? FocusNode();
    _textFieldController = widget.controller ?? TextEditingController();
    _dateFormat = widget.format ?? _dateTimeFormats[widget.inputType];
    _textFieldController.text =
        _initialValue == null ? '' : _dateFormat.format(_initialValue);
    _focusNode.addListener(_handleFocus);
  }

  // Hack to avoid manual editing of date - as is in DateTimeField library
  _handleFocus() async {
    setState(() {
      stateCurrentValue = value;
    });
    if (_focusNode.hasFocus) {
      _textFieldController.clear();
    }
  }

<<<<<<< HEAD
  Future<DateTime> onShowPicker(
=======
  @override
  void dispose() {
    super.dispose();
    _formState?.unregisterFieldKey(widget.attribute);
  }

  @override
  Widget build(BuildContext context) {
    _readOnly = (_formState?.readOnly == true) ? true : widget.readOnly;

    return MediaQuery(
      data: MediaQuery.of(context).copyWith(
        alwaysUse24HourFormat: true,
      ),
      child: DateTimeField(
        key: _fieldKey,
        initialValue: _initialValue,
        format: _dateFormat,
        onSaved: (val) {
          var value = _fieldKey.currentState.value;
          var transformed;
          if (widget.valueTransformer != null) {
            transformed = widget.valueTransformer(val);
            _formState?.setAttributeValue(widget.attribute, transformed);
          } else {
            _formState?.setAttributeValue(widget.attribute, value);
          }
          if (widget.onSaved != null) {
            widget.onSaved(transformed ?? value);
          }
        },
        validator: (val) =>
            FormBuilderValidators.validateValidators(val, widget.validators),
        onShowPicker: _onShowPicker,
        onChanged: (val) {
          if (widget.onChanged != null) widget.onChanged(val);
        },
        autovalidate: widget.autovalidate,
        resetIcon: widget.resetIcon,
        textDirection: widget.textDirection,
        textAlign: widget.textAlign,
        maxLength: widget.maxLength,
        autofocus: widget.autofocus,
        decoration: widget.decoration,
        readOnly: true,
        enabled: !_readOnly,
        autocorrect: widget.autocorrect,
        controller: _textFieldController,
        focusNode: _focusNode,
        inputFormatters: widget.inputFormatters,
        keyboardType: widget.keyboardType,
        maxLengthEnforced: widget.maxLengthEnforced,
        maxLines: widget.maxLines,
        obscureText: widget.obscureText,
        showCursor: widget.showCursor,
        minLines: widget.minLines,
        expands: widget.expands,
        style: widget.style,
        onEditingComplete: widget.onEditingComplete,
        buildCounter: widget.buildCounter,
        cursorColor: widget.cursorColor,
        cursorRadius: widget.cursorRadius,
        cursorWidth: widget.cursorWidth,
        enableInteractiveSelection: widget.enableInteractiveSelection,
        keyboardAppearance: widget.keyboardAppearance,
        onFieldSubmitted: widget.onFieldSubmitted,
        scrollPadding: widget.scrollPadding,
        strutStyle: widget.strutStyle,
        textCapitalization: widget.textCapitalization,
        textInputAction: widget.textInputAction,
      ),
    );
  }

  Future<DateTime> _onShowPicker(
>>>>>>> 59d0b62f
      BuildContext context, DateTime currentValue) async {
    currentValue = stateCurrentValue;
    DateTime newValue;
    switch (widget.inputType) {
      case InputType.date:
        newValue = await _showDatePicker(context, currentValue) ?? currentValue;
        break;
      case InputType.time:
        var newTime = await _showTimePicker(context, currentValue);
        newValue =
            newTime != null ? DateTimeField.convert(newTime) : currentValue;
        break;
      case InputType.both:
        final date = await _showDatePicker(context, currentValue);
        if (date != null) {
          final time = await _showTimePicker(context, currentValue);
          newValue = DateTimeField.combine(date, time);
        }
        break;
      default:
        throw "Unexcepted input type ${widget.inputType}";
        break;
    }
    newValue = newValue ?? currentValue;
    didChange(newValue);
    return newValue;
  }

  Future<DateTime> _showDatePicker(
      BuildContext context, DateTime currentValue) {
    if (widget.datePicker != null) {
      return widget.datePicker(context);
    } else {
      return showDatePicker(
        context: context,
        selectableDayPredicate: widget.selectableDayPredicate,
        initialDatePickerMode:
            widget.initialDatePickerMode ?? DatePickerMode.day,
        initialDate: currentValue ?? widget.initialDate ?? DateTime.now(),
        firstDate: widget.firstDate ?? DateTime(1900),
        lastDate: widget.lastDate ?? DateTime(2100),
        locale: widget.locale,
        textDirection: widget.textDirection,
        useRootNavigator: widget.useRootNavigator,
<<<<<<< HEAD
        builder: widget.transitionBuilder,
=======
        builder: widget.builder ??
            (BuildContext context, Widget child) {
              return MediaQuery(
                data: MediaQuery.of(context).copyWith(
                    alwaysUse24HourFormat: widget.alwaysUse24HourFormat),
                child: child,
              );
            },
>>>>>>> 59d0b62f
      );
    }
  }

  Future<TimeOfDay> _showTimePicker(
      BuildContext context, DateTime currentValue) {
    if (widget.timePicker != null) {
      return widget.timePicker(context);
    } else {
      return showTimePicker(
        context: context,
        initialTime: currentValue != null
            ? TimeOfDay.fromDateTime(currentValue)
            : widget.initialTime ?? TimeOfDay.fromDateTime(DateTime.now()),
<<<<<<< HEAD
        builder: widget.transitionBuilder,
=======
        builder: widget.builder ??
            (BuildContext context, Widget child) {
              return MediaQuery(
                data: MediaQuery.of(context).copyWith(
                    alwaysUse24HourFormat: widget.alwaysUse24HourFormat),
                child: child,
              );
            },
>>>>>>> 59d0b62f
        useRootNavigator: widget.useRootNavigator,
      ).then(
        (result) {
          return result ??
              (currentValue != null
                  ? TimeOfDay.fromDateTime(currentValue)
                  : null);
        },
      );
    }
  }
}<|MERGE_RESOLUTION|>--- conflicted
+++ resolved
@@ -188,7 +188,7 @@
     this.textCapitalization = TextCapitalization.none,
     this.strutStyle,
     this.useRootNavigator = true,
-<<<<<<< HEAD
+    this.alwaysUse24HourFormat = false,
   }) : super(
             key: key,
             initialValue: initialValue,
@@ -252,10 +252,6 @@
                 textInputAction: textInputAction,
               );
             });
-=======
-    this.alwaysUse24HourFormat = false,
-  }) : super(key: key);
->>>>>>> 59d0b62f
 
   final StrutStyle strutStyle;
 
@@ -305,85 +301,7 @@
     }
   }
 
-<<<<<<< HEAD
   Future<DateTime> onShowPicker(
-=======
-  @override
-  void dispose() {
-    super.dispose();
-    _formState?.unregisterFieldKey(widget.attribute);
-  }
-
-  @override
-  Widget build(BuildContext context) {
-    _readOnly = (_formState?.readOnly == true) ? true : widget.readOnly;
-
-    return MediaQuery(
-      data: MediaQuery.of(context).copyWith(
-        alwaysUse24HourFormat: true,
-      ),
-      child: DateTimeField(
-        key: _fieldKey,
-        initialValue: _initialValue,
-        format: _dateFormat,
-        onSaved: (val) {
-          var value = _fieldKey.currentState.value;
-          var transformed;
-          if (widget.valueTransformer != null) {
-            transformed = widget.valueTransformer(val);
-            _formState?.setAttributeValue(widget.attribute, transformed);
-          } else {
-            _formState?.setAttributeValue(widget.attribute, value);
-          }
-          if (widget.onSaved != null) {
-            widget.onSaved(transformed ?? value);
-          }
-        },
-        validator: (val) =>
-            FormBuilderValidators.validateValidators(val, widget.validators),
-        onShowPicker: _onShowPicker,
-        onChanged: (val) {
-          if (widget.onChanged != null) widget.onChanged(val);
-        },
-        autovalidate: widget.autovalidate,
-        resetIcon: widget.resetIcon,
-        textDirection: widget.textDirection,
-        textAlign: widget.textAlign,
-        maxLength: widget.maxLength,
-        autofocus: widget.autofocus,
-        decoration: widget.decoration,
-        readOnly: true,
-        enabled: !_readOnly,
-        autocorrect: widget.autocorrect,
-        controller: _textFieldController,
-        focusNode: _focusNode,
-        inputFormatters: widget.inputFormatters,
-        keyboardType: widget.keyboardType,
-        maxLengthEnforced: widget.maxLengthEnforced,
-        maxLines: widget.maxLines,
-        obscureText: widget.obscureText,
-        showCursor: widget.showCursor,
-        minLines: widget.minLines,
-        expands: widget.expands,
-        style: widget.style,
-        onEditingComplete: widget.onEditingComplete,
-        buildCounter: widget.buildCounter,
-        cursorColor: widget.cursorColor,
-        cursorRadius: widget.cursorRadius,
-        cursorWidth: widget.cursorWidth,
-        enableInteractiveSelection: widget.enableInteractiveSelection,
-        keyboardAppearance: widget.keyboardAppearance,
-        onFieldSubmitted: widget.onFieldSubmitted,
-        scrollPadding: widget.scrollPadding,
-        strutStyle: widget.strutStyle,
-        textCapitalization: widget.textCapitalization,
-        textInputAction: widget.textInputAction,
-      ),
-    );
-  }
-
-  Future<DateTime> _onShowPicker(
->>>>>>> 59d0b62f
       BuildContext context, DateTime currentValue) async {
     currentValue = stateCurrentValue;
     DateTime newValue;
@@ -428,9 +346,7 @@
         locale: widget.locale,
         textDirection: widget.textDirection,
         useRootNavigator: widget.useRootNavigator,
-<<<<<<< HEAD
         builder: widget.transitionBuilder,
-=======
         builder: widget.builder ??
             (BuildContext context, Widget child) {
               return MediaQuery(
@@ -439,7 +355,6 @@
                 child: child,
               );
             },
->>>>>>> 59d0b62f
       );
     }
   }
@@ -454,9 +369,7 @@
         initialTime: currentValue != null
             ? TimeOfDay.fromDateTime(currentValue)
             : widget.initialTime ?? TimeOfDay.fromDateTime(DateTime.now()),
-<<<<<<< HEAD
         builder: widget.transitionBuilder,
-=======
         builder: widget.builder ??
             (BuildContext context, Widget child) {
               return MediaQuery(
@@ -465,7 +378,6 @@
                 child: child,
               );
             },
->>>>>>> 59d0b62f
         useRootNavigator: widget.useRootNavigator,
       ).then(
         (result) {
