--- conflicted
+++ resolved
@@ -240,7 +240,8 @@
               format: state.dateFormat,
               validator: validator,
               onShowPicker: state.onShowPicker,
-              autovalidate: autovalidateMode != AutovalidateMode.disabled && autovalidateMode != null,
+              autovalidate: autovalidateMode != AutovalidateMode.disabled &&
+                  autovalidateMode != null,
               resetIcon: resetIcon,
               textDirection: textDirection,
               textAlign: textAlign,
@@ -283,30 +284,35 @@
   final StrutStyle strutStyle;
 
   @override
-  _FormBuilderDateTimePickerState createState() => _FormBuilderDateTimePickerState();
+  _FormBuilderDateTimePickerState createState() =>
+      _FormBuilderDateTimePickerState();
 }
 
 class _FormBuilderDateTimePickerState extends FormBuilderFieldState {
   @override
-  FormBuilderDateTimePicker get widget => super.widget as FormBuilderDateTimePicker;
+  FormBuilderDateTimePicker get widget =>
+      super.widget as FormBuilderDateTimePicker;
 
   TextEditingController get textFieldController => _textFieldController;
   TextEditingController _textFieldController;
 
   // DateTime stateCurrentValue;
 
-  DateFormat get dateFormat => widget.format ?? _dateTimeFormats[widget.inputType];
-
-  Map _dateTimeFormats;
+  DateFormat get dateFormat =>
+      widget.format ?? _dateTimeFormats[widget.inputType];
+
+  Map _dateTimeFormats = {
+    InputType.both: DateFormat.yMd().add_Hms(),
+    InputType.date: DateFormat.yMd(),
+    InputType.time: DateFormat.Hm(),
+  };
 
   @override
   void initState() {
     super.initState();
     _textFieldController = widget.controller ?? TextEditingController();
-<<<<<<< HEAD
-=======
-    _textFieldController.text = initialValue == null ? '' : dateFormat.format(initialValue);
->>>>>>> a6fa0e58
+    _textFieldController.text =
+        initialValue == null ? '' : dateFormat.format(initialValue);
     // effectiveFocusNode.addListener(_handleFocus);
   }
 
@@ -329,7 +335,8 @@
     super.didChangeDependencies();
   }
 
-  Future<DateTime> onShowPicker(BuildContext context, DateTime currentValue) async {
+  Future<DateTime> onShowPicker(
+      BuildContext context, DateTime currentValue) async {
     currentValue = value;
     DateTime newValue;
     switch (widget.inputType) {
@@ -338,7 +345,8 @@
         break;
       case InputType.time:
         var newTime = await _showTimePicker(context, currentValue);
-        newValue = newTime != null ? DateTimeField.convert(newTime) : currentValue;
+        newValue =
+            newTime != null ? DateTimeField.convert(newTime) : currentValue;
         break;
       case InputType.both:
         final date = await _showDatePicker(context, currentValue);
@@ -356,12 +364,12 @@
     return finalValue;
   }
 
-  Future<DateTime> _showDatePicker(BuildContext context, DateTime currentValue) {
+  Future<DateTime> _showDatePicker(
+      BuildContext context, DateTime currentValue) {
     if (widget.datePicker != null) {
       return widget.datePicker(context);
     } else {
       if (widget.pickerType == PickerType.cupertino) {
-<<<<<<< HEAD
         return DatePicker.showDatePicker(
           context,
           showTitleActions: true,
@@ -375,23 +383,12 @@
           onCancel: widget.onCancel,
           onConfirm: widget.onConfirm,
         );
-=======
-        return DatePicker.showDatePicker(context,
-            showTitleActions: true,
-            minTime: widget.firstDate,
-            maxTime: widget.lastDate,
-            currentTime: currentValue,
-            locale: enumValueFromString(
-                (widget.locale ?? Localizations.localeOf(context))?.languageCode, LocaleType.values),
-            theme: widget.theme,
-            onCancel: widget.onCancel,
-            onConfirm: widget.onConfirm);
->>>>>>> a6fa0e58
       }
       return showDatePicker(
         context: context,
         selectableDayPredicate: widget.selectableDayPredicate,
-        initialDatePickerMode: widget.initialDatePickerMode ?? DatePickerMode.day,
+        initialDatePickerMode:
+            widget.initialDatePickerMode ?? DatePickerMode.day,
         initialDate: currentValue ?? widget.initialDate ?? DateTime.now(),
         firstDate: widget.firstDate ?? DateTime(1900),
         lastDate: widget.lastDate ?? DateTime(2100),
@@ -401,7 +398,8 @@
         builder: widget.transitionBuilder ??
             (BuildContext context, Widget child) {
               return MediaQuery(
-                data: MediaQuery.of(context).copyWith(alwaysUse24HourFormat: widget.alwaysUse24HourFormat),
+                data: MediaQuery.of(context).copyWith(
+                    alwaysUse24HourFormat: widget.alwaysUse24HourFormat),
                 child: child,
               );
             },
@@ -419,7 +417,8 @@
     }
   }
 
-  Future<TimeOfDay> _showTimePicker(BuildContext context, DateTime currentValue) {
+  Future<TimeOfDay> _showTimePicker(
+      BuildContext context, DateTime currentValue) {
     if (widget.timePicker != null) {
       return widget.timePicker(context);
     } else {
@@ -431,7 +430,9 @@
             currentTime: currentValue,
             showSecondsColumn: false,
             locale: enumValueFromString(
-                (widget.locale ?? Localizations.localeOf(context))?.languageCode, LocaleType.values),
+                (widget.locale ?? Localizations.localeOf(context))
+                    ?.languageCode,
+                LocaleType.values),
           ).then(
             (result) {
               return TimeOfDay.fromDateTime(result ?? currentValue);
@@ -442,8 +443,9 @@
           context,
           showTitleActions: true,
           currentTime: currentValue,
-          locale:
-              enumValueFromString((widget.locale ?? Localizations.localeOf(context))?.languageCode, LocaleType.values),
+          locale: enumValueFromString(
+              (widget.locale ?? Localizations.localeOf(context))?.languageCode,
+              LocaleType.values),
         ).then(
           (result) {
             return TimeOfDay.fromDateTime(result ?? currentValue);
@@ -458,7 +460,8 @@
         builder: widget.transitionBuilder ??
             (BuildContext context, Widget child) {
               return MediaQuery(
-                data: MediaQuery.of(context).copyWith(alwaysUse24HourFormat: widget.alwaysUse24HourFormat),
+                data: MediaQuery.of(context).copyWith(
+                    alwaysUse24HourFormat: widget.alwaysUse24HourFormat),
                 child: child,
               );
             },
@@ -470,7 +473,10 @@
         cancelText: widget.cancelText,
       ).then(
         (result) {
-          return result ?? (currentValue != null ? TimeOfDay.fromDateTime(currentValue) : null);
+          return result ??
+              (currentValue != null
+                  ? TimeOfDay.fromDateTime(currentValue)
+                  : null);
         },
       );
     }
