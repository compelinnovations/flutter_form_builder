import 'dart:async';
import 'dart:ui' as ui;

import 'package:flutter/foundation.dart';
import 'package:flutter/material.dart';
import 'package:flutter/services.dart';
import 'package:flutter_form_builder/flutter_form_builder.dart';
import 'package:intl/intl.dart';

enum InputType { date, time, both }

// enum PickerType { material, cupertino }

/// Field for `Date`, `Time` and `DateTime` input
class FormBuilderDateTimePicker extends FormBuilderField<DateTime> {
  /// The date/time picker dialogs to show.
  final InputType inputType;

  /// Allow manual editing of the date/time. Defaults to true. If false, the
  /// picker(s) will be shown every time the field gains focus.
  // final bool editable;

  /// For representing the date as a string e.g.
  /// `DateFormat("EEEE, MMMM d, yyyy 'at' h:mma")`
  /// (Sunday, June 3, 2018 at 9:24pm)
  final DateFormat? format;

  /// The date the calendar opens to when displayed. Defaults to the current date.
  ///
  /// To preset the widget's value, use [initialValue] instead.
  final DateTime? initialDate;

  /// The earliest choosable date. Defaults to 1900.
  final DateTime? firstDate;

  /// The latest choosable date. Defaults to 2100.
  final DateTime? lastDate;

  final DateTime? currentDate;

  /// The initial time prefilled in the picker dialog when it is shown. Defaults
  /// to noon. Explicitly set this to `null` to use the current time.
  final TimeOfDay initialTime;

  /// If defined, the TextField [decoration]'s [suffixIcon] will be
  /// overridden to reset the input using the icon defined here.
  /// Set this to `null` to stop that behavior. Defaults to [Icons.close].
  final Icon resetIcon;

  /// Called when an enclosing form is saved. The value passed will be `null`
  /// if [format] fails to parse the text.
  // final FormFieldSetter<DateTime> onSaved;

  /// Corresponds to the [showDatePicker()] parameter. Defaults to
  /// [DatePickerMode.day].
  final DatePickerMode initialDatePickerMode;

  /// Corresponds to the [showDatePicker()] parameter.
  ///
  /// See [GlobalMaterialLocalizations](https://docs.flutter.io/flutter/flutter_localizations/GlobalMaterialLocalizations-class.html)
  /// for acceptable values.
  final Locale? locale;

  /// Corresponds to the [showDatePicker()] parameter.
  final ui.TextDirection? textDirection;

  /// Corresponds to the [showDatePicker()] parameter.
  final bool useRootNavigator;

  /// Called when an enclosing form is submitted. The value passed will be
  /// `null` if [format] fails to parse the text.
  final ValueChanged<DateTime>? onFieldSubmitted;
  final TextEditingController? controller;
  final TextInputType keyboardType;
  final TextStyle? style;
  final TextAlign textAlign;

  /// Preset the widget's value.
  final bool autofocus;
  final bool obscureText;
  final bool autocorrect;
  final MaxLengthEnforcement maxLengthEnforcement;
<<<<<<< HEAD
  final int maxLines;
  final int maxLength;
  final List<TextInputFormatter> inputFormatters;
  final TransitionBuilder transitionBuilder;

  /// Called when the time chooser dialog should be shown. In the future the
  /// preferred way of using this widget will be to utilize the [datePicker] and
  /// [timePicker] callback functions instead of adding their parameter list to
  /// this widget.
  final Future<TimeOfDay> Function(BuildContext context) timePicker;

  /// Called when the date chooser dialog should be shown. In the future the
  /// preferred way of using this widget will be to utilize the [datePicker] and
  /// [timePicker] callback functions instead of adding their parameter list to
  /// this widget.
  final Future<DateTime> Function(BuildContext context) datePicker;
=======
  final int? maxLines;
  final int? maxLength;
  final List<TextInputFormatter>? inputFormatters;
  final TransitionBuilder? transitionBuilder;
>>>>>>> ef2892d9

  /// Called whenever the state's value changes, e.g. after picker value(s)
  /// have been selected or when the field loses focus. To listen for all text
  /// changes, use the [controller] and [focusNode].
  // final ValueChanged<DateTime> onChanged;

  final bool showCursor;

  final int? minLines;

  final bool expands;

  final TextInputAction? textInputAction;

  final VoidCallback? onEditingComplete;

  final InputCounterWidgetBuilder? buildCounter;

  // final VoidCallback onEditingComplete,
  final Radius? cursorRadius;
  final Color? cursorColor;
  final Brightness? keyboardAppearance;
  final EdgeInsets scrollPadding;
  final bool enableInteractiveSelection;

  final double cursorWidth;
  final TextCapitalization textCapitalization;
  final bool alwaysUse24HourFormat;

  final String? cancelText;
  final String? confirmText;
  final String? errorFormatText;
  final String? errorInvalidText;
  final String? fieldHintText;
  final String? fieldLabelText;
  final String? helpText;
  final DatePickerEntryMode initialEntryMode;
  final RouteSettings? routeSettings;

  final TimePickerEntryMode timePickerInitialEntryMode;
  final StrutStyle? strutStyle;
  final SelectableDayPredicate? selectableDayPredicate;

  /// Creates field for `Date`, `Time` and `DateTime` input
  FormBuilderDateTimePicker({
    Key? key,
    //From Super
    required String name,
    FormFieldValidator<DateTime>? validator,
    DateTime? initialValue,
    InputDecoration decoration = const InputDecoration(),
    ValueChanged<DateTime>? onChanged,
    ValueTransformer<DateTime>? valueTransformer,
    bool enabled = true,
    FormFieldSetter<DateTime>? onSaved,
    AutovalidateMode autovalidateMode = AutovalidateMode.disabled,
    VoidCallback? onReset,
    FocusNode? focusNode,
    this.inputType = InputType.both,
    this.scrollPadding = const EdgeInsets.all(20.0),
    this.cursorWidth = 2.0,
    this.enableInteractiveSelection = true,
    this.resetIcon = const Icon(Icons.close),
    this.initialTime = const TimeOfDay(hour: 12, minute: 0),
    this.keyboardType = TextInputType.text,
    this.textAlign = TextAlign.start,
    this.autofocus = false,
    this.obscureText = false,
    this.autocorrect = true,
    this.maxLines = 1,
<<<<<<< HEAD
    this.maxLengthEnforcement,
=======
>>>>>>> ef2892d9
    this.expands = false,
    this.initialDatePickerMode = DatePickerMode.day,
    this.transitionBuilder,
    this.textCapitalization = TextCapitalization.none,
    this.useRootNavigator = true,
    this.alwaysUse24HourFormat = false,
    this.initialEntryMode = DatePickerEntryMode.calendar,
    this.timePickerInitialEntryMode = TimePickerEntryMode.dial,
    this.format,
    this.initialDate,
    this.firstDate,
    this.lastDate,
    this.currentDate,
    this.locale,
    this.maxLength,
    this.textDirection,
    this.onFieldSubmitted,
    this.controller,
    this.style,
    this.maxLengthEnforcement = MaxLengthEnforcement.none,
    this.inputFormatters,
    this.showCursor = false,
    this.minLines,
    this.textInputAction,
    this.onEditingComplete,
    this.buildCounter,
    this.cursorRadius,
    this.cursorColor,
    this.keyboardAppearance,
    this.cancelText,
    this.confirmText,
    this.errorFormatText,
    this.errorInvalidText,
    this.fieldHintText,
    this.fieldLabelText,
    this.helpText,
    this.routeSettings,
    this.strutStyle,
    this.selectableDayPredicate,
  }) : super(
          key: key,
          initialValue: initialValue,
          name: name,
          validator: validator,
          valueTransformer: valueTransformer,
          onChanged: onChanged,
          autovalidateMode: autovalidateMode,
          onSaved: onSaved,
          enabled: enabled,
          onReset: onReset,
          decoration: decoration,
          focusNode: focusNode,
          builder: (FormFieldState<DateTime?> field) {
            final state = field as _FormBuilderDateTimePickerState;

<<<<<<< HEAD
            return DateTimeField(
              initialValue: state.initialValue,
              format: state._dateFormat,
              validator: validator,
              onShowPicker: state.onShowPicker,
              autovalidateMode: autovalidateMode,
              resetIcon: resetIcon,
=======
            return TextField(
>>>>>>> ef2892d9
              textDirection: textDirection,
              textAlign: textAlign,
              maxLength: maxLength,
              autofocus: autofocus,
              decoration: state.decoration(),
              readOnly: true,
              enabled: state.enabled,
              autocorrect: autocorrect,
              controller: state._textFieldController,
              focusNode: state.effectiveFocusNode,
              inputFormatters: inputFormatters,
              keyboardType: keyboardType,
              maxLines: maxLines,
              obscureText: obscureText,
              showCursor: showCursor,
              minLines: minLines,
              expands: expands,
              style: style,
              onEditingComplete: onEditingComplete,
              buildCounter: buildCounter,
              cursorColor: cursorColor,
              cursorRadius: cursorRadius,
              cursorWidth: cursorWidth,
              enableInteractiveSelection: enableInteractiveSelection,
              keyboardAppearance: keyboardAppearance,
              scrollPadding: scrollPadding,
              strutStyle: strutStyle,
              textCapitalization: textCapitalization,
              textInputAction: textInputAction,
<<<<<<< HEAD
              onChanged: (val) => state.didChange(val),
=======
>>>>>>> ef2892d9
              maxLengthEnforcement: maxLengthEnforcement,
            );
          },
        );

  @override
  _FormBuilderDateTimePickerState createState() =>
      _FormBuilderDateTimePickerState();
}

class _FormBuilderDateTimePickerState
    extends FormBuilderFieldState<FormBuilderDateTimePicker, DateTime> {
  late TextEditingController _textFieldController;

  late DateFormat _dateFormat;

  @override
  void initState() {
    super.initState();
    _textFieldController = widget.controller ?? TextEditingController();
    _dateFormat = widget.format ?? _getDefaultDateTimeFormat();
    final initVal = initialValue;
    _textFieldController.text =
        initVal == null ? '' : _dateFormat.format(initVal);
    effectiveFocusNode!.addListener(_handleFocus);
  }

  @override
  void dispose() {
    // Dispose the _textFieldController when initState created it
    if (null == widget.controller) {
      _textFieldController.dispose();
    }
    super.dispose();
  }

  Future<void> _handleFocus() async {
    if (effectiveFocusNode!.hasFocus && enabled) {
      effectiveFocusNode!.unfocus();
      await onShowPicker(context, value);
    }
  }

  DateFormat _getDefaultDateTimeFormat() {
    final languageCode = widget.locale?.languageCode;
    switch (widget.inputType) {
      case InputType.time:
        return DateFormat.Hm(languageCode);
      case InputType.date:
        return DateFormat.yMd(languageCode);
      case InputType.both:
      default:
        return DateFormat.yMd(languageCode).add_Hms();
    }
  }

  Future<DateTime?> onShowPicker(
      BuildContext context, DateTime? currentValue) async {
    currentValue = value;
    DateTime? newValue;
    switch (widget.inputType) {
      case InputType.date:
        newValue = await _showDatePicker(context, currentValue);
        break;
      case InputType.time:
        final newTime = await _showTimePicker(context, currentValue);
        newValue = null != newTime ? convert(newTime) : null;
        break;
      case InputType.both:
        final date = await _showDatePicker(context, currentValue);
        if (date != null) {
          final time = await _showTimePicker(context, currentValue);
          newValue = combine(date, time);
        }
        break;
      default:
        throw 'Unexpected input type ${widget.inputType}';
    }
    final finalValue = newValue ?? currentValue;
    didChange(finalValue);
    return finalValue;
  }

  Future<DateTime?> _showDatePicker(
      BuildContext context, DateTime? currentValue) {
    return showDatePicker(
      context: context,
      selectableDayPredicate: widget.selectableDayPredicate,
      initialDatePickerMode: widget.initialDatePickerMode,
      initialDate: currentValue ?? widget.initialDate ?? DateTime.now(),
      firstDate: widget.firstDate ?? DateTime(1900),
      lastDate: widget.lastDate ?? DateTime(2100),
      locale: widget.locale,
      textDirection: widget.textDirection,
      useRootNavigator: widget.useRootNavigator,
      builder: widget.transitionBuilder,
      cancelText: widget.cancelText,
      confirmText: widget.confirmText,
      errorFormatText: widget.errorFormatText,
      errorInvalidText: widget.errorInvalidText,
      fieldHintText: widget.fieldHintText,
      fieldLabelText: widget.fieldLabelText,
      helpText: widget.helpText,
      initialEntryMode: widget.initialEntryMode,
      routeSettings: widget.routeSettings,
      currentDate: widget.currentDate,
    );
  }

  Future<TimeOfDay?> _showTimePicker(
      BuildContext context, DateTime? currentValue) async {
    final timePickerResult = await showTimePicker(
      context: context,
      initialTime: currentValue != null
          ? TimeOfDay.fromDateTime(currentValue)
          : widget.initialTime,
      builder: widget.transitionBuilder,
      useRootNavigator: widget.useRootNavigator,
      routeSettings: widget.routeSettings,
      initialEntryMode: widget.timePickerInitialEntryMode,
      helpText: widget.helpText,
      confirmText: widget.confirmText,
      cancelText: widget.cancelText,
    );
    return timePickerResult ??
        (currentValue != null ? TimeOfDay.fromDateTime(currentValue) : null);
  }

  /// Sets the hour and minute of a [DateTime] from a [TimeOfDay].
  DateTime combine(DateTime date, TimeOfDay? time) => DateTime(
      date.year, date.month, date.day, time?.hour ?? 0, time?.minute ?? 0);

  DateTime? convert(TimeOfDay? time) =>
      time == null ? null : DateTime(1, 1, 1, time.hour, time.minute);

  @override
  void didChange(DateTime? val) {
    super.didChange(val);
    _textFieldController.text = (val == null) ? '' : _dateFormat.format(val);
  }
}<|MERGE_RESOLUTION|>--- conflicted
+++ resolved
@@ -80,29 +80,10 @@
   final bool obscureText;
   final bool autocorrect;
   final MaxLengthEnforcement maxLengthEnforcement;
-<<<<<<< HEAD
-  final int maxLines;
-  final int maxLength;
-  final List<TextInputFormatter> inputFormatters;
-  final TransitionBuilder transitionBuilder;
-
-  /// Called when the time chooser dialog should be shown. In the future the
-  /// preferred way of using this widget will be to utilize the [datePicker] and
-  /// [timePicker] callback functions instead of adding their parameter list to
-  /// this widget.
-  final Future<TimeOfDay> Function(BuildContext context) timePicker;
-
-  /// Called when the date chooser dialog should be shown. In the future the
-  /// preferred way of using this widget will be to utilize the [datePicker] and
-  /// [timePicker] callback functions instead of adding their parameter list to
-  /// this widget.
-  final Future<DateTime> Function(BuildContext context) datePicker;
-=======
   final int? maxLines;
   final int? maxLength;
   final List<TextInputFormatter>? inputFormatters;
   final TransitionBuilder? transitionBuilder;
->>>>>>> ef2892d9
 
   /// Called whenever the state's value changes, e.g. after picker value(s)
   /// have been selected or when the field loses focus. To listen for all text
@@ -173,10 +154,6 @@
     this.obscureText = false,
     this.autocorrect = true,
     this.maxLines = 1,
-<<<<<<< HEAD
-    this.maxLengthEnforcement,
-=======
->>>>>>> ef2892d9
     this.expands = false,
     this.initialDatePickerMode = DatePickerMode.day,
     this.transitionBuilder,
@@ -232,17 +209,7 @@
           builder: (FormFieldState<DateTime?> field) {
             final state = field as _FormBuilderDateTimePickerState;
 
-<<<<<<< HEAD
-            return DateTimeField(
-              initialValue: state.initialValue,
-              format: state._dateFormat,
-              validator: validator,
-              onShowPicker: state.onShowPicker,
-              autovalidateMode: autovalidateMode,
-              resetIcon: resetIcon,
-=======
             return TextField(
->>>>>>> ef2892d9
               textDirection: textDirection,
               textAlign: textAlign,
               maxLength: maxLength,
@@ -272,10 +239,6 @@
               strutStyle: strutStyle,
               textCapitalization: textCapitalization,
               textInputAction: textInputAction,
-<<<<<<< HEAD
-              onChanged: (val) => state.didChange(val),
-=======
->>>>>>> ef2892d9
               maxLengthEnforcement: maxLengthEnforcement,
             );
           },
