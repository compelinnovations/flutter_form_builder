--- conflicted
+++ resolved
@@ -22,19 +22,11 @@
   final TextAlign textAlign;
   final bool autofocus;
   final bool autocorrect;
-<<<<<<< HEAD
-  final MaxLengthEnforcement maxLengthEnforcement;
-  final int maxLength;
-  final VoidCallback onEditingComplete;
-  final ValueChanged<List<DateTime>> onFieldSubmitted;
-  final List<TextInputFormatter> inputFormatters;
-=======
   final MaxLengthEnforcement? maxLengthEnforcement;
   final int? maxLength;
   final VoidCallback? onEditingComplete;
   final ValueChanged<List<DateTime>>? onFieldSubmitted;
   final List<TextInputFormatter>? inputFormatters;
->>>>>>> ef2892d9
   final double cursorWidth;
   final Radius? cursorRadius;
   final Color? cursorColor;
@@ -47,26 +39,6 @@
   final bool showCursor;
   final DateTime firstDate;
   final DateTime lastDate;
-<<<<<<< HEAD
-  final Locale locale;
-  final intl.DateFormat format;
-  final String cancelText; // widget.cancelText,
-  final String confirmText; // widget.confirmText,
-  final DateTime currentDate; // widget.currentDate,
-  final String errorFormatText; // widget.erroerrorFormatText,
-  final Widget Function(BuildContext, Widget) pickerBuilder; // widget.builder,
-  final String errorInvalidRangeText; // widget.errorInvalidRangeText,
-  final String errorInvalidText; // widget.errorInvalidText,
-  final String fieldEndHintText; // widget.fieldEndHintText,
-  final String fieldEndLabelText; // widget.fieldEndLabelText,
-  final String fieldStartHintText; // widget.fieldStartHintText,
-  final String fieldStartLabelText; // widget.fieldStartLabelText,
-  final String helpText; // widget.helpText,
-  // final DateTimeRange initialDateRange; // widget.initialDateRange,
-  final DatePickerEntryMode initialEntryMode; // widget.initialEntryMode,
-  final RouteSettings routeSettings; // widget.routeSettings,
-  final String saveText; // widget.saveText,
-=======
   final Locale? locale;
   final intl.DateFormat? format;
   final String? cancelText; // widget.cancelText,
@@ -86,23 +58,12 @@
   final DatePickerEntryMode initialEntryMode; // widget.initialEntryMode,
   final RouteSettings? routeSettings; // widget.routeSettings,
   final String? saveText; // widget.saveText,
->>>>>>> ef2892d9
   final bool useRootNavigator; // widget.useRootNavigator,
 
   /// Creates field for selecting a range of dates
   FormBuilderDateRangePicker({
     Key? key,
     //From Super
-<<<<<<< HEAD
-    @required String name,
-    FormFieldValidator<DateTimeRange> validator,
-    DateTimeRange initialValue,
-    InputDecoration decoration = const InputDecoration(),
-    ValueChanged<DateTimeRange> onChanged,
-    ValueTransformer<DateTimeRange> valueTransformer,
-    bool enabled = true,
-    FormFieldSetter<DateTimeRange> onSaved,
-=======
     required String name,
     FormFieldValidator<DateTimeRange>? validator,
     DateTimeRange? initialValue,
@@ -111,7 +72,6 @@
     ValueTransformer<DateTimeRange>? valueTransformer,
     bool enabled = true,
     FormFieldSetter<DateTimeRange>? onSaved,
->>>>>>> ef2892d9
     AutovalidateMode autovalidateMode = AutovalidateMode.disabled,
     VoidCallback? onReset,
     FocusNode? focusNode,
@@ -144,11 +104,7 @@
     this.buildCounter,
     this.expands = false,
     this.minLines,
-<<<<<<< HEAD
-    this.showCursor,
-=======
     this.showCursor = false,
->>>>>>> ef2892d9
     this.locale,
     this.cancelText,
     this.confirmText,
@@ -180,11 +136,7 @@
           onReset: onReset,
           decoration: decoration,
           focusNode: focusNode,
-<<<<<<< HEAD
-          builder: (FormFieldState<DateTimeRange> field) {
-=======
           builder: (FormFieldState<DateTimeRange?> field) {
->>>>>>> ef2892d9
             final state = field as FormBuilderDateRangePickerState;
 
             return TextField(
@@ -239,11 +191,7 @@
 
 class FormBuilderDateRangePickerState
     extends FormBuilderFieldState<FormBuilderDateRangePicker, DateTimeRange> {
-<<<<<<< HEAD
-  TextEditingController _effectiveController;
-=======
   late TextEditingController _effectiveController;
->>>>>>> ef2892d9
 
   @override
   void initState() {
@@ -264,13 +212,8 @@
   }
 
   Future<void> _handleFocus() async {
-<<<<<<< HEAD
-    if (effectiveFocusNode.hasFocus && enabled) {
-      effectiveFocusNode.unfocus();
-=======
     if (effectiveFocusNode!.hasFocus && enabled) {
       effectiveFocusNode!.unfocus();
->>>>>>> ef2892d9
       /*final initialFirstDate = value?.isEmpty ?? true
           ? (widget.initialFirstDate ?? DateTime.now())
           : value[0];
@@ -312,11 +255,7 @@
       return '';
     }
 
-<<<<<<< HEAD
-    return '${format(value.start)} - ${format(value.end)}';
-=======
     return '${format(value!.start)} - ${format(value!.end)}';
->>>>>>> ef2892d9
   }
 
   String format(DateTime date) => FormBuilderDateRangePicker.tryFormat(
@@ -327,11 +266,7 @@
   }
 
   @override
-<<<<<<< HEAD
-  void didChange(DateTimeRange value) {
-=======
   void didChange(DateTimeRange? value) {
->>>>>>> ef2892d9
     super.didChange(value);
     _setTextFieldString();
   }
