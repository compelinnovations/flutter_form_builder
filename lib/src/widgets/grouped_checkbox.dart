import 'package:flutter/material.dart';

import 'package:flutter_form_builder/flutter_form_builder.dart';

class GroupedCheckbox<T> extends StatelessWidget {
  /// A list of string that describes each checkbox. Each item must be distinct.
  final List<FormBuilderFieldOption<T>> options;

  /// A list of string which specifies automatically checked checkboxes.
  /// Every element must match an item from itemList.
  final List<T>? value;

  /// Specifies which checkbox option values should be disabled.
  /// If this is null, then no checkbox options will be disabled.
  final List<T>? disabled;

  /// Specifies the orientation of the elements in itemList.
  final OptionsOrientation orientation;

  /// Called when the value of the checkbox group changes.
  final ValueChanged<List<T>> onChanged;

  /// The color to use when this checkbox is checked.
  ///
  /// Defaults to [ColorScheme.secondary].
  final Color? activeColor;
  final VisualDensity? visualDensity;

  /// The color to use for the check icon when this checkbox is checked.
  ///
  /// Defaults to Color(0xFFFFFFFF)
  final Color? checkColor;

  /// If true the checkbox's value can be true, false, or null.
  final bool tristate;

  /// Configures the minimum size of the tap target.
  final MaterialTapTargetSize? materialTapTargetSize;

  /// The color for the checkbox's Material when it has the input focus.
  final Color? focusColor;

  /// The color for the checkbox's Material when a pointer is hovering over it.
  final Color? hoverColor;

  //.......................WRAP ORIENTATION.....................................

  /// The direction to use as the main axis.
  ///
  /// For example, if [wrapDirection] is [Axis.horizontal], the default, the
  /// children are placed adjacent to one another in a horizontal run until the
  /// available horizontal space is consumed, at which point a subsequent
  /// children are placed in a new run vertically adjacent to the previous run.
  final Axis wrapDirection;

  /// How the children within a run should be placed in the main axis.
  ///
  /// For example, if [wrapAlignment] is [WrapAlignment.center], the children in
  /// each run are grouped together in the center of their run in the main axis.
  ///
  /// Defaults to [WrapAlignment.start].
  ///
  /// See also:
  ///
  ///  * [wrapRunAlignment], which controls how the runs are placed relative to each
  ///    other in the cross axis.
  ///  * [wrapCrossAxisAlignment], which controls how the children within each run
  ///    are placed relative to each other in the cross axis.
  final WrapAlignment wrapAlignment;

  /// How much space to place between children in a run in the main axis.
  ///
  /// For example, if [wrapSpacing] is 10.0, the children will be spaced at least
  /// 10.0 logical pixels apart in the main axis.
  ///
  /// If there is additional free space in a run (e.g., because the wrap has a
  /// minimum size that is not filled or because some runs are longer than
  /// others), the additional free space will be allocated according to the
  /// [wrapAlignment].
  ///
  /// Defaults to 0.0.
  final double wrapSpacing;

  /// How the runs themselves should be placed in the cross axis.
  ///
  /// For example, if [wrapRunAlignment] is [WrapAlignment.center], the runs are
  /// grouped together in the center of the overall [Wrap] in the cross axis.
  ///
  /// Defaults to [WrapAlignment.start].
  ///
  /// See also:
  ///
  ///  * [wrapAlignment], which controls how the children within each run are placed
  ///    relative to each other in the main axis.
  ///  * [wrapCrossAxisAlignment], which controls how the children within each run
  ///    are placed relative to each other in the cross axis.
  final WrapAlignment wrapRunAlignment;

  /// How much space to place between the runs themselves in the cross axis.
  ///
  /// For example, if [wrapRunSpacing] is 10.0, the runs will be spaced at least
  /// 10.0 logical pixels apart in the cross axis.
  ///
  /// If there is additional free space in the overall [Wrap] (e.g., because
  /// the wrap has a minimum size that is not filled), the additional free space
  /// will be allocated according to the [wrapRunAlignment].
  ///
  /// Defaults to 0.0.
  final double wrapRunSpacing;

  /// How the children within a run should be aligned relative to each other in
  /// the cross axis.
  ///
  /// For example, if this is set to [WrapCrossAlignment.end], and the
  /// [wrapDirection] is [Axis.horizontal], then the children within each
  /// run will have their bottom edges aligned to the bottom edge of the run.
  ///
  /// Defaults to [WrapCrossAlignment.start].
  ///
  /// See also:
  ///
  ///  * [wrapAlignment], which controls how the children within each run are placed
  ///    relative to each other in the main axis.
  ///  * [wrapRunAlignment], which controls how the runs are placed relative to each
  ///    other in the cross axis.
  final WrapCrossAlignment wrapCrossAxisAlignment;

  /// Determines the order to lay children out horizontally and how to interpret
  /// `start` and `end` in the horizontal direction.
  ///
  /// Defaults to the ambient [Directionality].
  ///
  /// If the [wrapDirection] is [Axis.horizontal], this controls order in which the
  /// children are positioned (left-to-right or right-to-left), and the meaning
  /// of the [wrapAlignment] property's [WrapAlignment.start] and
  /// [WrapAlignment.end] values.
  ///
  /// If the [wrapDirection] is [Axis.horizontal], and either the
  /// [wrapAlignment] is either [WrapAlignment.start] or [WrapAlignment.end], or
  /// there's more than one child, then the [wrapTextDirection] (or the ambient
  /// [Directionality]) must not be null.
  ///
  /// If the [wrapDirection] is [Axis.vertical], this controls the order in which
  /// runs are positioned, the meaning of the [wrapRunAlignment] property's
  /// [WrapAlignment.start] and [WrapAlignment.end] values, as well as the
  /// [wrapCrossAxisAlignment] property's [WrapCrossAlignment.start] and
  /// [WrapCrossAlignment.end] values.
  ///
  /// If the [wrapDirection] is [Axis.vertical], and either the
  /// [wrapRunAlignment] is either [WrapAlignment.start] or [WrapAlignment.end], the
  /// [wrapCrossAxisAlignment] is either [WrapCrossAlignment.start] or
  /// [WrapCrossAlignment.end], or there's more than one child, then the
  /// [wrapTextDirection] (or the ambient [Directionality]) must not be null.
  final TextDirection? wrapTextDirection;

  /// Determines the order to lay children out vertically and how to interpret
  /// `start` and `end` in the vertical direction.
  ///
  /// If the [wrapDirection] is [Axis.vertical], this controls which order children
  /// are painted in (down or up), the meaning of the [wrapAlignment] property's
  /// [WrapAlignment.start] and [WrapAlignment.end] values.
  ///
  /// If the [wrapDirection] is [Axis.vertical], and either the [wrapAlignment]
  /// is either [WrapAlignment.start] or [WrapAlignment.end], or there's
  /// more than one child, then the [wrapVerticalDirection] must not be null.
  ///
  /// If the [wrapDirection] is [Axis.horizontal], this controls the order in which
  /// runs are positioned, the meaning of the [wrapRunAlignment] property's
  /// [WrapAlignment.start] and [WrapAlignment.end] values, as well as the
  /// [wrapCrossAxisAlignment] property's [WrapCrossAlignment.start] and
  /// [WrapCrossAlignment.end] values.
  ///
  /// If the [wrapDirection] is [Axis.horizontal], and either the
  /// [wrapRunAlignment] is either [WrapAlignment.start] or [WrapAlignment.end], the
  /// [wrapCrossAxisAlignment] is either [WrapCrossAlignment.start] or
  /// [WrapCrossAlignment.end], or there's more than one child, then the
  /// [wrapVerticalDirection] must not be null.
  final VerticalDirection wrapVerticalDirection;

  final Widget? separator;

  final ControlAffinity controlAffinity;

  /// A BoxDecoration that is added to each item if provided
  /// [wrapSpacing] is used as inter-item bottom margin for [Orientation.vertical]
  /// [wrapSpacing] is used as inter-item right margin for [Orientation.horizontal].
  /// on the side opposite from the control
  final BoxDecoration? itemDecoration;

  const GroupedCheckbox({
    super.key,
    required this.options,
    required this.orientation,
    required this.onChanged,
    this.value,
    this.disabled,
    this.activeColor,
    this.checkColor,
    this.focusColor,
    this.hoverColor,
    this.materialTapTargetSize,
    this.tristate = false,
    this.wrapDirection = Axis.horizontal,
    this.wrapAlignment = WrapAlignment.start,
    this.wrapSpacing = 0.0,
    this.wrapRunAlignment = WrapAlignment.start,
    this.wrapRunSpacing = 0.0,
    this.wrapCrossAxisAlignment = WrapCrossAlignment.start,
    this.wrapTextDirection,
    this.wrapVerticalDirection = VerticalDirection.down,
    this.separator,
    this.controlAffinity = ControlAffinity.leading,
    this.visualDensity,
    this.itemDecoration,
  });

  @override
  Widget build(BuildContext context) {
    final widgetList = <Widget>[];
    for (var i = 0; i < options.length; i++) {
      widgetList.add(buildItem(i));
    }
    Widget finalWidget;
    if (orientation == OptionsOrientation.vertical) {
      finalWidget = SingleChildScrollView(
        scrollDirection: Axis.vertical,
        child: Column(
          crossAxisAlignment: CrossAxisAlignment.start,
          children: widgetList,
        ),
      );
    } else if (orientation == OptionsOrientation.horizontal) {
      finalWidget = SingleChildScrollView(
        scrollDirection: Axis.horizontal,
        child: Row(
          children: widgetList.map((item) {
            return Column(children: <Widget>[item]);
          }).toList(),
        ),
      );
    } else {
      finalWidget = SingleChildScrollView(
        child: Wrap(
          spacing: wrapSpacing,
          runSpacing: wrapRunSpacing,
          textDirection: wrapTextDirection,
          crossAxisAlignment: wrapCrossAxisAlignment,
          verticalDirection: wrapVerticalDirection,
          alignment: wrapAlignment,
          direction: Axis.horizontal,
          runAlignment: wrapRunAlignment,
          children: widgetList,
        ),
      );
    }
    return finalWidget;
  }

  /// the composite of all the components for the option at index
  Widget buildItem(int index) {
    final option = options[index];
    final optionValue = option.value;
    final isOptionDisabled = true == disabled?.contains(optionValue);
    final control = Checkbox(
      visualDensity: visualDensity,
      activeColor: activeColor,
      checkColor: checkColor,
      focusColor: focusColor,
      hoverColor: hoverColor,
      materialTapTargetSize: materialTapTargetSize,
      value: tristate
          ? value?.contains(optionValue)
          : true == value?.contains(optionValue),
      tristate: tristate,
      onChanged: isOptionDisabled
          ? null
          : (selected) {
              List<T> selectedListItems = value == null ? [] : List.of(value!);
              selected!
                  ? selectedListItems.add(optionValue)
                  : selectedListItems.remove(optionValue);
              onChanged(selectedListItems);
            },
    );
    final label = GestureDetector(
      onTap: isOptionDisabled
          ? null
          : () {
              List<T> selectedListItems = value == null ? [] : List.of(value!);
              selectedListItems.contains(optionValue)
                  ? selectedListItems.remove(optionValue)
                  : selectedListItems.add(optionValue);
              onChanged(selectedListItems);
            },
      child: option,
    );

<<<<<<< HEAD
    return Column(
=======
    Widget compositeItem = Row(
>>>>>>> 66d87f0a
      mainAxisSize: MainAxisSize.min,
      crossAxisAlignment: CrossAxisAlignment.start,
      children: [
        Row(
          mainAxisSize: MainAxisSize.min,
          children: <Widget>[
            if (controlAffinity == ControlAffinity.leading) control,
            Flexible(flex: 1, child: label),
            if (controlAffinity == ControlAffinity.trailing) control,
            if (orientation != OptionsOrientation.vertical &&
                separator != null &&
                index != options.length - 1)
              separator!,
          ],
        ),
        if (orientation == OptionsOrientation.vertical &&
            separator != null &&
            index != options.length - 1)
          separator!,
      ],
    );

    if (this.itemDecoration != null) {
      compositeItem = Container(
        decoration: this.itemDecoration,
        margin: EdgeInsets.only(
          bottom:
              orientation == OptionsOrientation.vertical ? wrapSpacing : 0.0,
          right:
              orientation == OptionsOrientation.horizontal ? wrapSpacing : 0.0,
        ),
        child: compositeItem,
      );
    }

    return compositeItem;
  }
}<|MERGE_RESOLUTION|>--- conflicted
+++ resolved
@@ -295,11 +295,7 @@
       child: option,
     );
 
-<<<<<<< HEAD
-    return Column(
-=======
-    Widget compositeItem = Row(
->>>>>>> 66d87f0a
+    Widget compositeItem = Column(
       mainAxisSize: MainAxisSize.min,
       crossAxisAlignment: CrossAxisAlignment.start,
       children: [
