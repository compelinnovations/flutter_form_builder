--- conflicted
+++ resolved
@@ -135,11 +135,7 @@
 
   @override
   bool isSupported(Locale locale) {
-<<<<<<< HEAD
-    return ['en', 'es', 'fr', 'hu', 'it', 'ja', 'pt', 'sk']
-=======
-    return ['en', 'es', 'fr', 'ja', 'pt', 'sk', 'pl']
->>>>>>> 9216408b
+    return ['en', 'es', 'fr', 'hu', 'it', 'ja', 'pt', 'sk', 'pl']
         .contains(locale.languageCode);
   }
 
