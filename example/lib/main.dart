import 'package:flutter/material.dart';
import 'package:flutter_form_builder/flutter_form_builder.dart';

void main() => runApp(new MyApp());

class MyApp extends StatelessWidget {
  @override
  Widget build(BuildContext context) {
    return new MaterialApp(
      title: 'Flutter FormBuilder Demo',
      theme: new ThemeData(
        primarySwatch: Colors.green,
      ),
      home: new MyHomePage(),
    );
  }
}

class MyHomePage extends StatelessWidget {
  @override
  Widget build(BuildContext context) {
    const mockResults = <AppProfile>[
      AppProfile('Andrew', 'stock@man.com',
          'https://d2gg9evh47fn9z.cloudfront.net/800px_COLOURBOX4057996.jpg'),
      AppProfile('Paul', 'paul@google.com',
          'https://mbtskoudsalg.com/images/person-stock-image-png.png'),
      AppProfile('Fred', 'fred@google.com',
          'https://media.istockphoto.com/photos/feeling-great-about-my-corporate-choices-picture-id507296326'),
      AppProfile('Brian', 'brian@flutter.io',
          'https://upload.wikimedia.org/wikipedia/commons/7/7c/Profile_avatar_placeholder_large.png'),
      AppProfile('John', 'john@flutter.io',
          'https://upload.wikimedia.org/wikipedia/commons/7/7c/Profile_avatar_placeholder_large.png'),
      AppProfile('Thomas', 'thomas@flutter.io',
          'https://upload.wikimedia.org/wikipedia/commons/7/7c/Profile_avatar_placeholder_large.png'),
      AppProfile('Nelly', 'nelly@flutter.io',
          'https://upload.wikimedia.org/wikipedia/commons/7/7c/Profile_avatar_placeholder_large.png'),
      AppProfile('Marie', 'marie@flutter.io',
          'https://upload.wikimedia.org/wikipedia/commons/7/7c/Profile_avatar_placeholder_large.png'),
      AppProfile('Charlie', 'charlie@flutter.io',
          'https://upload.wikimedia.org/wikipedia/commons/7/7c/Profile_avatar_placeholder_large.png'),
      AppProfile('Diana', 'diana@flutter.io',
          'https://upload.wikimedia.org/wikipedia/commons/7/7c/Profile_avatar_placeholder_large.png'),
      AppProfile('Ernie', 'ernie@flutter.io',
          'https://upload.wikimedia.org/wikipedia/commons/7/7c/Profile_avatar_placeholder_large.png'),
      AppProfile('Gina', 'fred@flutter.io',
          'https://upload.wikimedia.org/wikipedia/commons/7/7c/Profile_avatar_placeholder_large.png'),
    ];

    const allCountries = ["Afghanistan", "Albania", "Algeria", "American Samoa", "Andorra", "Angola", "Anguilla", "Antarctica", "Antigua and Barbuda", "Argentina", "Armenia", "Aruba", "Australia", "Austria", "Azerbaijan", "Bahamas", "Bahrain", "Bangladesh", "Barbados", "Belarus", "Belgium", "Belize", "Benin", "Bermuda", "Bhutan", "Bolivia", "Bosnia and Herzegowina", "Botswana", "Bouvet Island", "Brazil", "British Indian Ocean Territory", "Brunei Darussalam", "Bulgaria", "Burkina Faso", "Burundi", "Cambodia", "Cameroon", "Canada", "Cape Verde", "Cayman Islands", "Central African Republic", "Chad", "Chile", "China", "Christmas Island", "Cocos (Keeling) Islands", "Colombia", "Comoros", "Congo", "Congo, the Democratic Republic of the", "Cook Islands", "Costa Rica", "Cote d'Ivoire", "Croatia (Hrvatska)", "Cuba", "Cyprus", "Czech Republic", "Denmark", "Djibouti", "Dominica", "Dominican Republic", "East Timor", "Ecuador", "Egypt", "El Salvador", "Equatorial Guinea", "Eritrea", "Estonia", "Ethiopia", "Falkland Islands (Malvinas)", "Faroe Islands", "Fiji", "Finland", "France", "France Metropolitan", "French Guiana", "French Polynesia", "French Southern Territories", "Gabon", "Gambia", "Georgia", "Germany", "Ghana", "Gibraltar", "Greece", "Greenland", "Grenada", "Guadeloupe", "Guam", "Guatemala", "Guinea", "Guinea-Bissau", "Guyana", "Haiti", "Heard and Mc Donald Islands", "Holy See (Vatican City State)", "Honduras", "Hong Kong", "Hungary", "Iceland", "India", "Indonesia", "Iran (Islamic Republic of)", "Iraq", "Ireland", "Israel", "Italy", "Jamaica", "Japan", "Jordan", "Kazakhstan", "Kenya", "Kiribati", "Korea, Democratic People's Republic of", "Korea, Republic of", "Kuwait", "Kyrgyzstan", "Lao, People's Democratic Republic", "Latvia", "Lebanon", "Lesotho", "Liberia", "Libyan Arab Jamahiriya", "Liechtenstein", "Lithuania", "Luxembourg", "Macau", "Macedonia, The Former Yugoslav Republic of", "Madagascar", "Malawi", "Malaysia", "Maldives", "Mali", "Malta", "Marshall Islands", "Martinique", "Mauritania", "Mauritius", "Mayotte", "Mexico", "Micronesia, Federated States of", "Moldova, Republic of", "Monaco", "Mongolia", "Montserrat", "Morocco", "Mozambique", "Myanmar", "Namibia", "Nauru", "Nepal", "Netherlands", "Netherlands Antilles", "New Caledonia", "New Zealand", "Nicaragua", "Niger", "Nigeria", "Niue", "Norfolk Island", "Northern Mariana Islands", "Norway", "Oman", "Pakistan", "Palau", "Panama", "Papua New Guinea", "Paraguay", "Peru", "Philippines", "Pitcairn", "Poland", "Portugal", "Puerto Rico", "Qatar", "Reunion", "Romania", "Russian Federation", "Rwanda", "Saint Kitts and Nevis", "Saint Lucia", "Saint Vincent and the Grenadines", "Samoa", "San Marino", "Sao Tome and Principe", "Saudi Arabia", "Senegal", "Seychelles", "Sierra Leone", "Singapore", "Slovakia (Slovak Republic)", "Slovenia", "Solomon Islands", "Somalia", "South Africa", "South Georgia and the South Sandwich Islands", "Spain", "Sri Lanka", "St. Helena", "St. Pierre and Miquelon", "Sudan", "Suriname", "Svalbard and Jan Mayen Islands", "Swaziland", "Sweden", "Switzerland", "Syrian Arab Republic", "Taiwan, Province of China", "Tajikistan", "Tanzania, United Republic of", "Thailand", "Togo", "Tokelau", "Tonga", "Trinidad and Tobago", "Tunisia", "Turkey", "Turkmenistan", "Turks and Caicos Islands", "Tuvalu", "Uganda", "Ukraine", "United Arab Emirates", "United Kingdom", "United States", "United States Minor Outlying Islands", "Uruguay", "Uzbekistan", "Vanuatu", "Venezuela", "Vietnam", "Virgin Islands (British)", "Virgin Islands (U.S.)", "Wallis and Futuna Islands", "Western Sahara", "Yemen", "Yugoslavia", "Zambia", "Zimbabwe"];


    return Scaffold(
      appBar: AppBar(
        title: Text('Flutter FormBuilder Example'),
      ),
      body: Container(
        margin: EdgeInsets.all(15.0),
        child: FormBuilder(
          context,
          autovalidate: true,
          showResetButton: true,
          // resetButtonContent: Text("Clear Form"),
          controls: [
            FormBuilderInput.chipsInput(
              label: 'Chips',
              attribute: 'chips_test',
              require: true,
<<<<<<< HEAD
              value: [AppProfile('Andrew', 'stock@man.com','https://d2gg9evh47fn9z.cloudfront.net/800px_COLOURBOX4057996.jpg')],
=======
              value: [
                AppProfile('Stock Man', 'stock@man.com',
                    'https://d2gg9evh47fn9z.cloudfront.net/800px_COLOURBOX4057996.jpg')
              ],
>>>>>>> 43f797f1
              suggestionsCallback: (String query) {
                if (query.length != 0) {
                  return mockResults.where((profile) {
                    return profile.name.toLowerCase().contains(query.toLowerCase()) ||
                        profile.email.toLowerCase().contains(query.toLowerCase());
                  }).toList(growable: false);
                } else {
                  return const <AppProfile>[];
                }
              },
              chipBuilder: (context, state, profile) {
                return InputChip(
                  key: ObjectKey(profile),
                  label: Text(profile.name),
                  avatar: CircleAvatar(
                    backgroundImage: NetworkImage(profile.imageUrl),
                  ),
                  onDeleted: () => state.deleteChip(profile),
                  materialTapTargetSize: MaterialTapTargetSize.shrinkWrap,
                );
              },
              suggestionBuilder: (context, state, profile) {
                return ListTile(
                  // key: ObjectKey(profile),
                  leading: CircleAvatar(
                    backgroundImage: NetworkImage(profile.imageUrl),
                  ),
                  title: Text(profile.name),
                  subtitle: Text(profile.email),
                  onTap: () => state.selectSuggestion(profile),
                );
              },
            ),
            FormBuilderInput.typeAhead(
              label: 'Country',
              attribute: 'country',
              require: true,
              itemBuilder: (context, country) {
                return ListTile(
                  title: Text(country),
                );
              },
              suggestionsCallback: (query) {
                if (query.length != 0) {
                  return allCountries.where((country) {
                    return country.toLowerCase().contains(query.toLowerCase());
                  }).toList(growable: false);
                } else {
                  return allCountries;
                }
              },
            ),
            FormBuilderInput.textField(
              type: FormBuilderInput.TYPE_TEXT,
              attribute: "name",
              label: "Name",
              require: true,
              min: 3,
            ),
            FormBuilderInput.dropdown(
              attribute: "dropdown",
              require: true,
              label: "Dropdown",
              hint: "Select Option",
              options: [
                FormBuilderInputOption(value: "Option 1"),
                FormBuilderInputOption(value: "Option 2"),
                FormBuilderInputOption(value: "Option 3"),
              ],
            ),
            FormBuilderInput.number(
              attribute: "age",
              label: "Age",
              require: true,
              min: 18,
            ),
            FormBuilderInput.textField(
              type: FormBuilderInput.TYPE_EMAIL,
              attribute: "email",
              label: "Email",
              require: true,
            ),
            FormBuilderInput.textField(
              type: FormBuilderInput.TYPE_URL,
              attribute: "url",
              label: "URL",
              require: true,
            ),
            FormBuilderInput.textField(
                type: FormBuilderInput.TYPE_PHONE,
                attribute: "phone",
                label: "Phone",
                hint: "Including country code (+254)"
                //require: true,
                ),
            FormBuilderInput.password(
              attribute: "password",
              label: "Password",
              //require: true,
            ),
            FormBuilderInput.datePicker(
              label: "Date of Birth",
              attribute: "dob",
            ),
            FormBuilderInput.timePicker(
              label: "Appointment Time",
              attribute: "time",
            ),
            FormBuilderInput.checkboxList(
              label: "The Languages of my people",
              hint: "The Languages of my people",
              attribute: "languages",
              require: false,
              value: ["Dart"],
              options: [
                FormBuilderInputOption(value: "Dart"),
                FormBuilderInputOption(value: "Kotlin"),
                FormBuilderInputOption(value: "Java"),
                FormBuilderInputOption(value: "Swift"),
                FormBuilderInputOption(value: "Objective-C"),
              ],
            ),
            FormBuilderInput.radio(
              label: "My Best Language",
              attribute: "best_language",
              require: true,
              options: ["Dart", "Kotlin", "Java", "Swift", "Objective-C"]
                  .map((lang) => FormBuilderInputOption(value: lang))
                  .toList(growable: false),
            ),
            FormBuilderInput.checkbox(
                label: "I accept the terms and conditions",
                attribute: "accept_terms",
                hint:
                    "Kindly make sure you've read all the terms and conditions",
                validator: (value) {
                  if (!value) return "Accept terms to continue";
                }),
            FormBuilderInput.switchInput(
                label: "I accept the terms and conditions",
                attribute: "accept_terms_switch",
                hint:
                    "Kindly make sure you've read all the terms and conditions",
                validator: (value) {
                  if (!value) return "Accept terms to continue";
                }),
            FormBuilderInput.slider(
              label: "Slider",
              attribute: "slider",
              hint: "Hint",
              min: 0.0,
              require: true,
              max: 100.0,
              value: 10.0,
              divisions: 20,
            ),
            FormBuilderInput.stepper(
              label: "Stepper",
              attribute: "stepper",
              value: 10,
              step: 1,
              hint: "Hint",
            ),
            FormBuilderInput.rate(
              label: "Rate",
              attribute: "rate",
              iconSize: 32.0,
              value: 1,
              max: 5,
              hint: "Hint",
            ),
            FormBuilderInput.segmentedControl(
              label: "Movie Rating (Archer)",
              attribute: "movie_rating",
              require: true,
              options: List.generate(5, (i) => i + 1)
                  .map((number) => FormBuilderInputOption(value: number))
                  .toList(),
            ),
          ],
          onChanged: () {
            print("Form value changed");
          },
          onSubmit: (formValue) {
            if (formValue != null) {
              print(formValue);
            } else {
              print("Form invalid");
            }
          },
        ),
      ),
    );
  }
}

class AppProfile {
  final String name;
  final String email;
  final String imageUrl;

  const AppProfile(this.name, this.email, this.imageUrl);

  @override
  bool operator ==(Object other) =>
      identical(this, other) ||
      other is AppProfile &&
          runtimeType == other.runtimeType &&
          name == other.name;

  @override
  int get hashCode => name.hashCode;

  @override
  String toString() {
    return name;
  }
}<|MERGE_RESOLUTION|>--- conflicted
+++ resolved
@@ -65,14 +65,7 @@
               label: 'Chips',
               attribute: 'chips_test',
               require: true,
-<<<<<<< HEAD
               value: [AppProfile('Andrew', 'stock@man.com','https://d2gg9evh47fn9z.cloudfront.net/800px_COLOURBOX4057996.jpg')],
-=======
-              value: [
-                AppProfile('Stock Man', 'stock@man.com',
-                    'https://d2gg9evh47fn9z.cloudfront.net/800px_COLOURBOX4057996.jpg')
-              ],
->>>>>>> 43f797f1
               suggestionsCallback: (String query) {
                 if (query.length != 0) {
                   return mockResults.where((profile) {
@@ -96,7 +89,7 @@
               },
               suggestionBuilder: (context, state, profile) {
                 return ListTile(
-                  // key: ObjectKey(profile),
+                  key: ObjectKey(profile),
                   leading: CircleAvatar(
                     backgroundImage: NetworkImage(profile.imageUrl),
                   ),
