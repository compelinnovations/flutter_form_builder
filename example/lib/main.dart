--- conflicted
+++ resolved
@@ -503,11 +503,7 @@
                   ),
                   SizedBox(height: 15),
                   FormBuilderSignaturePad(
-<<<<<<< HEAD
-                    initialValue: sampleSignature,
-=======
                     //initialValue: sampleSignature,
->>>>>>> 4a7d7b00
                     decoration: const InputDecoration(labelText: 'Signature'),
                     attribute: 'signature',
                     // height: 250,
@@ -567,46 +563,43 @@
                 ],
               ),
             ),
-            ButtonBar(
+            Row(
               children: <Widget>[
-                MaterialButton(
-                  color: Theme.of(context).accentColor,
-                  child: Text(
-                    'Submit',
-                    style: TextStyle(color: Colors.white),
-                  ),
-                  onPressed: () {
-                    if (_fbKey.currentState.saveAndValidate()) {
-                      print(_fbKey
-                          .currentState.value['contact_person'].runtimeType);
-                      print(_fbKey.currentState.value);
-                    } else {
-                      print(_fbKey
-                          .currentState.value['contact_person'].runtimeType);
-                      print(_fbKey.currentState.value);
-                      print('validation failed');
-                    }
-                  },
+                Expanded(
+                  child: MaterialButton(
+                    color: Theme.of(context).accentColor,
+                    child: Text(
+                      'Submit',
+                      style: TextStyle(color: Colors.white),
+                    ),
+                    onPressed: () {
+                      if (_fbKey.currentState.saveAndValidate()) {
+                        print(_fbKey
+                            .currentState.value['contact_person'].runtimeType);
+                        print(_fbKey.currentState.value);
+                      } else {
+                        print(_fbKey
+                            .currentState.value['contact_person'].runtimeType);
+                        print(_fbKey.currentState.value);
+                        print('validation failed');
+                      }
+                    },
+                  ),
                 ),
-                MaterialButton(
-                  color: Theme.of(context).accentColor,
-                  child: Text(
-                    'Save',
-                    style: TextStyle(color: Colors.white),
-                  ),
-                  onPressed: () {
-                    _fbKey.currentState.save();
-                  },
+                SizedBox(
+                  width: 20,
                 ),
-                MaterialButton(
-                  color: Theme.of(context).accentColor,
-                  child: Text(
-                    'Reset',
-                    style: TextStyle(color: Colors.white),
-                  ),
-                  onPressed: () {
-                    _fbKey.currentState.reset();
-                  },
+                Expanded(
+                  child: MaterialButton(
+                    color: Theme.of(context).accentColor,
+                    child: Text(
+                      'Reset',
+                      style: TextStyle(color: Colors.white),
+                    ),
+                    onPressed: () {
+                      _fbKey.currentState.reset();
+                    },
+                  ),
                 ),
               ],
             ),
