import 'package:flutter/gestures.dart';
import 'package:flutter/material.dart';
import 'package:flutter_form_builder/flutter_form_builder.dart';
import 'package:intl/intl.dart';

import 'data.dart';

void main() => runApp(MyApp());

class MyApp extends StatelessWidget {
  @override
  Widget build(BuildContext context) {
    return MaterialApp(
      title: 'Flutter FormBuilder Demo',
      theme: ThemeData(
        primarySwatch: Colors.blue,
      ),
      home: MyHomePage(),
    );
  }
}

class MyHomePage extends StatefulWidget {
  @override
  MyHomePageState createState() {
    return MyHomePageState();
  }
}

class MyHomePageState extends State<MyHomePage> {
  var data;
  bool autoValidate = true;
  bool readOnly = false;
  bool showSegmentedControl = true;
  final GlobalKey<FormBuilderState> _fbKey = GlobalKey<FormBuilderState>();
  final GlobalKey<FormFieldState> _specifyTextFieldKey =
      GlobalKey<FormFieldState>();

  ValueChanged _onChanged = (val) => print(val);
  var genderOptions = ['Male', 'Female', 'Other'];

  @override
  Widget build(BuildContext context) {
    return Scaffold(
      appBar: AppBar(
        title: Text("FormBuilder Example"),
      ),
      body: Padding(
        padding: EdgeInsets.all(10),
        child: SingleChildScrollView(
          child: Column(
            children: <Widget>[
              FormBuilder(
                // context,
                key: _fbKey,
                autovalidate: true,
                initialValue: {
                  'movie_rating': 5,
                },
                // readOnly: true,
                child: Column(
                  children: <Widget>[
<<<<<<< HEAD
                    FormBuilderCustomField(
=======
                    FormBuilderFilterChip(
                      attribute: 'filter_chip',
                      decoration: InputDecoration(
                          labelText: 'Select many options',
                      ),
                      options: [
                        FormBuilderFieldOption(value: 'Test', child: Text('Test')),
                        FormBuilderFieldOption(value: 'Test 1', child: Text('Test 1')),
                        FormBuilderFieldOption(value: 'Test 2', child: Text('Test 2')),
                        FormBuilderFieldOption(value: 'Test 3', child: Text('Test 3')),
                        FormBuilderFieldOption(value: 'Test 4', child: Text('Test 4')),
                      ],
                    ),
                    FormBuilderChoiceChip(
                      attribute: 'choice_chip',
                      decoration: InputDecoration(
                        labelText: 'Select an option',
                      ),
                      options: [
                        FormBuilderFieldOption(value: 'Test', child: Text('Test')),
                        FormBuilderFieldOption(value: 'Test 1', child: Text('Test 1')),
                        FormBuilderFieldOption(value: 'Test 2', child: Text('Test 2')),
                        FormBuilderFieldOption(value: 'Test 3', child: Text('Test 3')),
                        FormBuilderFieldOption(value: 'Test 4', child: Text('Test 4')),
                      ],
                    ),
                    /*FormBuilderCustomField(
>>>>>>> b728d6f0
                      attribute: "name",
                      validators: [
                        FormBuilderValidators.required(),
                      ],
                      formField: FormField(
                        enabled: true,
                        builder: (FormFieldState<dynamic> field) {
                          return InputDecorator(
                            decoration: InputDecoration(
                              labelText: "Select option",
                              contentPadding:
                                  EdgeInsets.only(top: 10.0, bottom: 0.0),
                              border: InputBorder.none,
                              errorText: field.errorText,
                            ),
                            child: DropdownButton(
                              isExpanded: true,
                              items: ["One", "Two"].map((option) {
                                return DropdownMenuItem(
                                  child: Text("$option"),
                                  value: option,
                                );
                              }).toList(),
                              value: field.value,
                              onChanged: (value) {
                                field.didChange(value);
                              },
                            ),
                          );
                        },
                      ),
                    ),
                    FormBuilderColorPicker(
                      attribute: 'color_picker',
                      initialValue: Colors.yellow,
                      colorPickerType: ColorPickerType.MaterialPicker,
                      decoration: InputDecoration(labelText: "Pick Color"),
                    ),
                    FormBuilderChipsInput(
                      decoration: InputDecoration(labelText: "Chips"),
                      attribute: 'chips_test',
                      onChanged: _onChanged,
                      initialValue: [
                        Contact('Andrew', 'stock@man.com',
                            'https://d2gg9evh47fn9z.cloudfront.net/800px_COLOURBOX4057996.jpg'),
                      ],
                      maxChips: 5,
                      findSuggestions: (String query) {
                        if (query.length != 0) {
                          var lowercaseQuery = query.toLowerCase();
                          return contacts.where((profile) {
                            return profile.name
                                    .toLowerCase()
                                    .contains(query.toLowerCase()) ||
                                profile.email
                                    .toLowerCase()
                                    .contains(query.toLowerCase());
                          }).toList(growable: false)
                            ..sort((a, b) => a.name
                                .toLowerCase()
                                .indexOf(lowercaseQuery)
                                .compareTo(b.name
                                    .toLowerCase()
                                    .indexOf(lowercaseQuery)));
                        } else {
                          return const <Contact>[];
                        }
                      },
                      chipBuilder: (context, state, profile) {
                        return InputChip(
                          key: ObjectKey(profile),
                          label: Text(profile.name),
                          avatar: CircleAvatar(
                            backgroundImage: NetworkImage(profile.imageUrl),
                          ),
                          onDeleted: () => state.deleteChip(profile),
                          materialTapTargetSize:
                              MaterialTapTargetSize.shrinkWrap,
                        );
                      },
                      suggestionBuilder: (context, state, profile) {
                        return ListTile(
                          key: ObjectKey(profile),
                          leading: CircleAvatar(
                            backgroundImage: NetworkImage(profile.imageUrl),
                          ),
                          title: Text(profile.name),
                          subtitle: Text(profile.email),
                          onTap: () => state.selectSuggestion(profile),
                        );
                      },
                    ),
                    FormBuilderDateTimePicker(
                      attribute: "date",
                      onChanged: _onChanged,
                      inputType: InputType.time,
                      decoration:
                          InputDecoration(labelText: "Appointment Time"),
                      // readonly: true,
                    ),
                    FormBuilderDateRangePicker(
                      attribute: "date_range",
                      firstDate: DateTime(1970),
                      lastDate: DateTime(2020),
                      format: DateFormat("yyyy-MM-dd"),
                      onChanged: _onChanged,
                      decoration: InputDecoration(labelText: "Date Range"),
                    ),
                    FormBuilderSlider(
                      attribute: "slider",
                      validators: [FormBuilderValidators.min(6)],
                      onChanged: _onChanged,
                      min: 0.0,
                      max: 10.0,
                      initialValue: 7.0,
                      divisions: 20,
                      activeColor: Colors.red,
                      inactiveColor: Colors.pink[100],
                      decoration: InputDecoration(
                        labelText: "Number of things",
                      ),
                    ),
                    FormBuilderRangeSlider(
                      attribute: "range_slider",
                      validators: [FormBuilderValidators.min(6)],
                      onChanged: _onChanged,
                      min: 0.0,
                      max: 100.0,
                      initialValue: RangeValues(4, 7),
                      divisions: 20,
                      activeColor: Colors.red,
                      inactiveColor: Colors.pink[100],
                      decoration: InputDecoration(
                        labelText: "Price Range",
                      ),
                    ),
                    FormBuilderCheckbox(
                      attribute: 'accept_terms',
                      initialValue: false,
                      onChanged: _onChanged,
                      leadingInput: true,
                      label: RichText(
                        text: TextSpan(
                          children: [
                            TextSpan(
                              text: 'I have read and agree to the ',
                              style: TextStyle(color: Colors.black),
                            ),
                            TextSpan(
                              text: 'Terms and Conditions',
                              style: TextStyle(color: Colors.blue),
                              recognizer: TapGestureRecognizer()
                                ..onTap = () {
                                  print("launch url");
                                },
                            ),
                          ],
                        ),
                      ),
                      validators: [
                        FormBuilderValidators.requiredTrue(
                          errorText:
                              "You must accept terms and conditions to continue",
                        ),
                      ],
                    ),
                    FormBuilderTextField(
                      attribute: "age",
                      decoration: InputDecoration(
                        labelText: "Age",
                      ),
                      onChanged: _onChanged,
                      valueTransformer: (text) => num.tryParse(text),
                      validators: [
                        FormBuilderValidators.required(),
                        FormBuilderValidators.numeric(),
                        FormBuilderValidators.max(70),
                      ],
                      keyboardType: TextInputType.number,
                    ),
                    FormBuilderDropdown(
                      attribute: "gender",
                      decoration: InputDecoration(
                        labelText: "Gender",
                      ),
                      // initialValue: 'Male',
                      hint: Text('Select Gender'),
                      validators: [FormBuilderValidators.required()],
                      items: genderOptions
                          .map((gender) => DropdownMenuItem(
                                value: gender,
                                child: Text('$gender'),
                              ))
                          .toList(),
                    ),
                    FormBuilderTypeAhead(
                      decoration: InputDecoration(
                        labelText: "Country",
                      ),
                      attribute: 'country',
                      onChanged: _onChanged,
                      itemBuilder: (context, country) {
                        return ListTile(
                          title: Text(country),
                        );
                      },
                      controller: TextEditingController(text: ''),
                      initialValue: "Uganda",
                      suggestionsCallback: (query) {
                        if (query.length != 0) {
                          var lowercaseQuery = query.toLowerCase();
                          return allCountries.where((country) {
                            return country
                                .toLowerCase()
                                .contains(lowercaseQuery);
                          }).toList(growable: false)
                            ..sort((a, b) => a
                                .toLowerCase()
                                .indexOf(lowercaseQuery)
                                .compareTo(
                                    b.toLowerCase().indexOf(lowercaseQuery)));
                        } else {
                          return allCountries;
                        }
                      },
                    ),
                    FormBuilderTypeAhead(
                      decoration: InputDecoration(
                        labelText: "Contact Person",
                      ),
                      initialValue: contacts[0],
                      attribute: 'contact_person',
                      onChanged: _onChanged,
                      itemBuilder: (context, Contact contact) {
                        return ListTile(
                          title: Text(contact.name),
                          subtitle: Text(contact.email),
                        );
                      },
                      selectionToTextTransformer: (Contact c) => c.email,
                      suggestionsCallback: (query) {
                        if (query.length != 0) {
                          var lowercaseQuery = query.toLowerCase();
                          return contacts.where((contact) {
                            return contact.name
                                .toLowerCase()
                                .contains(lowercaseQuery);
                          }).toList(growable: false)
                            ..sort((a, b) => a.name
                                .toLowerCase()
                                .indexOf(lowercaseQuery)
                                .compareTo(b.name
                                    .toLowerCase()
                                    .indexOf(lowercaseQuery)));
                        } else {
                          return contacts;
                        }
                      },
                    ),
                    FormBuilderRadio(
                      decoration:
                          InputDecoration(labelText: 'My chosen language'),
                      attribute: "best_language",
                      leadingInput: true,
                      onChanged: _onChanged,
                      validators: [FormBuilderValidators.required()],
                      options:
                          ["Dart", "Kotlin", "Java", "Swift", "Objective-C"]
                              .map((lang) => FormBuilderFieldOption(
                                    value: lang,
                                    child: Text('$lang'),
                                  ))
                              .toList(growable: false),
                    ),
                    FormBuilderRadio(
                      decoration: InputDecoration(labelText: 'Pick a number'),
                      attribute: "number",
                      options: [
                        FormBuilderFieldOption(
                          value: 1,
                          child: Text('One'),
                        ),
                        FormBuilderFieldOption(
                          value: 2,
                          child: Text('Two'),
                        ),
                        FormBuilderFieldOption(
                          value: 3,
                          child: Text('Three'),
                        ),
                      ],
                    ),
                    FormBuilderSegmentedControl(
                      decoration:
                          InputDecoration(labelText: "Movie Rating (Archer)"),
                      attribute: "movie_rating",
                      textStyle: TextStyle(fontWeight: FontWeight.bold),
                      options: List.generate(5, (i) => i + 1)
                          .map((number) => FormBuilderFieldOption(
                                value: number,
                                child: Text(
                                  "$number",
                                  style: TextStyle(fontWeight: FontWeight.bold),
                                ),
                              ))
                          .toList(),
                      onChanged: _onChanged,
                    ),
                    FormBuilderSwitch(
                      label: Text('I Accept the tems and conditions'),
                      attribute: "accept_terms_switch",
                      initialValue: true,
                      onChanged: _onChanged,
                    ),
                    FormBuilderStepper(
                      decoration: InputDecoration(labelText: "Stepper"),
                      attribute: "stepper",
                      initialValue: 10,
                      step: 1,
                    ),
                    FormBuilderRate(
                      decoration: InputDecoration(labelText: "Rate this form"),
                      attribute: "rate",
                      iconSize: 32.0,
                      initialValue: 1,
                      max: 5,
                      onChanged: _onChanged,
                    ),
                    FormBuilderCheckboxList(
                      decoration: InputDecoration(
                          labelText: "The language of my people"),
                      attribute: "languages",
                      initialValue: ["Dart"],
                      leadingInput: true,
                      options: [
                        FormBuilderFieldOption(value: "Dart"),
                        FormBuilderFieldOption(value: "Kotlin"),
                        FormBuilderFieldOption(value: "Java"),
                        FormBuilderFieldOption(value: "Swift"),
                        FormBuilderFieldOption(value: "Objective-C"),
                      ],
                      onChanged: _onChanged,
                    ),
                    FormBuilderCustomField(
                      attribute: 'custom',
                      valueTransformer: (val) {
                        if (val == "Other")
                          return _specifyTextFieldKey.currentState.value;
                        return val;
                      },
                      formField: FormField(
                        builder: (FormFieldState<String> field) {
                          var languages = [
                            "English",
                            "Spanish",
                            "Somali",
                            "Other"
                          ];
                          return InputDecorator(
                            decoration: InputDecoration(
                                labelText: "What's your preferred language?"),
                            child: Column(
                              children: languages
                                  .map(
                                    (lang) => Row(
                                      children: <Widget>[
                                        Radio<dynamic>(
                                          value: lang,
                                          groupValue: field.value,
                                          onChanged: (dynamic value) {
                                            field.didChange(lang);
                                          },
                                        ),
                                        lang != "Other"
                                            ? Text(lang)
                                            : Expanded(
                                                child: Row(
                                                  children: <Widget>[
                                                    Text(
                                                      lang,
                                                    ),
                                                    SizedBox(width: 20),
                                                    Expanded(
                                                      child: TextFormField(
                                                        key:
                                                            _specifyTextFieldKey,
                                                      ),
                                                    ),
                                                  ],
                                                ),
                                              ),
                                      ],
                                    ),
                                  )
                                  .toList(growable: false),
                            ),
                          );
                        },
                      ),
                    ),
                    FormBuilderSignaturePad(
                      decoration: InputDecoration(labelText: "Signature"),
                      attribute: "signature",
                      // height: 250,
                      clearButtonText: "Start Over",
                      onChanged: _onChanged,
                    ),
                  ],
                ),
              ),
              Row(
                children: <Widget>[
                  Expanded(
                    child: MaterialButton(
                      color: Theme.of(context).accentColor,
                      child: Text(
                        "Submit",
                        style: TextStyle(color: Colors.white),
                      ),
                      onPressed: () {
                        if (_fbKey.currentState.saveAndValidate()) {
                          print(_fbKey.currentState.value);
                        } else {
                          print(_fbKey.currentState.value);
                          print("validation failed");
                        }
                      },
                    ),
                  ),
                  SizedBox(
                    width: 20,
                  ),
                  Expanded(
                    child: MaterialButton(
                      color: Theme.of(context).accentColor,
                      child: Text(
                        "Reset",
                        style: TextStyle(color: Colors.white),
                      ),
                      onPressed: () {
                        _fbKey.currentState.reset();
                      },
                    ),
                  ),
                ],
              ),
            ],
          ),
        ),
      ),
    );
  }
}<|MERGE_RESOLUTION|>--- conflicted
+++ resolved
@@ -60,9 +60,6 @@
                 // readOnly: true,
                 child: Column(
                   children: <Widget>[
-<<<<<<< HEAD
-                    FormBuilderCustomField(
-=======
                     FormBuilderFilterChip(
                       attribute: 'filter_chip',
                       decoration: InputDecoration(
@@ -89,8 +86,7 @@
                         FormBuilderFieldOption(value: 'Test 4', child: Text('Test 4')),
                       ],
                     ),
-                    /*FormBuilderCustomField(
->>>>>>> b728d6f0
+                    FormBuilderCustomField(
                       attribute: "name",
                       validators: [
                         FormBuilderValidators.required(),
