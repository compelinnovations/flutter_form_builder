--- conflicted
+++ resolved
@@ -399,11 +399,9 @@
                     attribute: "name",
                     label: "Name",
                     value: "John Doe",
-<<<<<<< HEAD
-                    require: true,
-=======
                     // require: true,
->>>>>>> 3b9bbc5f
+                    // readonly: true,
+                    require: true,
                     // readonly: true,
                     min: 3,
                     onChanged: (newVal){
@@ -443,20 +441,20 @@
                     type: FormBuilderInput.TYPE_EMAIL,
                     attribute: "email",
                     label: "Email",
-                    // require: true,
+                    require: true,
                   ),
                   FormBuilderInput.textField(
                     type: FormBuilderInput.TYPE_URL,
                     attribute: "url",
                     label: "URL",
-                    // require: true,
+                    require: true,
                   ),
                   FormBuilderInput.textField(
                       type: FormBuilderInput.TYPE_PHONE,
                       attribute: "phone",
                       label: "Phone",
                       hint: "Including country code"
-                      //// require: true,
+                      //require: true,
                       ),
                   FormBuilderInput.password(
                     attribute: "password",
@@ -475,7 +473,7 @@
                   FormBuilderInput.timePicker(
                     label: "Alarm Time",
                     attribute: "alarm",
-                    // require: true,
+                    require: true,
                   ),
                   FormBuilderInput.dateTimePicker(
                     label: "Appointment Time",
@@ -501,7 +499,7 @@
                   FormBuilderInput.radio(
                     label: "My Best Language",
                     attribute: "best_language",
-                    // require: true,
+                    require: true,
                     options: ["Dart", "Kotlin", "Java", "Swift", "Objective-C"]
                         .map((lang) => FormBuilderInputOption(value: lang))
                         .toList(growable: false),
@@ -528,7 +526,7 @@
                     attribute: "slider",
                     hint: "Hint",
                     min: 0.0,
-                    // require: true,
+                    require: true,
                     max: 100.0,
                     value: 10.0,
                     divisions: 20,
@@ -558,7 +556,7 @@
                     label: "Movie Rating (Archer)",
                     attribute: "movie_rating",
                     // value: 2,
-                    // require: true,
+                    require: true,
                     options: List.generate(5, (i) => i + 1)
                         .map((number) => FormBuilderInputOption(value: number))
                         .toList(),
