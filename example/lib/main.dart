--- conflicted
+++ resolved
@@ -148,24 +148,32 @@
           ),
           const Divider(),
           ListTile(
-<<<<<<< HEAD
-            title: const Text('GroupedRadio and GroupedCheckbox Orientation'),
-=======
             title: const Text('Radio Checkbox itemDecorator'),
->>>>>>> 66d87f0a
             trailing: const Icon(Icons.arrow_right_sharp),
             onTap: () {
               Navigator.of(context).push(
                 MaterialPageRoute(
                   builder: (context) {
                     return const CodePage(
-<<<<<<< HEAD
+                      title: 'ItemDecorators',
+                      child: DecoratedRadioCheckbox(),
+                    );
+                  },
+                ),
+              );
+            },
+          ),
+          const Divider(),
+          ListTile(
+            title: const Text('GroupedRadio and GroupedCheckbox Orientation'),
+            trailing: const Icon(Icons.arrow_right_sharp),
+            onTap: () {
+              Navigator.of(context).push(
+                MaterialPageRoute(
+                  builder: (context) {
+                    return const CodePage(
                       title: 'GroupedRadio and GroupedCheckbox',
                       child: GroupedRadioCheckbox(),
-=======
-                      title: 'ItemDecorators',
-                      child: DecoratedRadioCheckbox(),
->>>>>>> 66d87f0a
                     );
                   },
                 ),
