--- conflicted
+++ resolved
@@ -21,14 +21,10 @@
   @override
   Widget build(BuildContext context) {
     return Scaffold(
-<<<<<<< HEAD
-      appBar: AppBar(title: Text(widget.title), elevation: 0),
-=======
       appBar: AppBar(
         title: Text(widget.title),
         elevation: 0,
       ),
->>>>>>> ef2892d9
       /*body: WidgetWithCodeView(
         child: widget.child,
         sourceFilePath: widget.sourceFilePath,
