import 'package:flutter/material.dart';
import 'package:flutter/widgets.dart';
import 'package:flutter_form_builder/flutter_form_builder.dart';

class SignupForm extends StatefulWidget {
  @override
  _SignupFormState createState() => _SignupFormState();
}

class _SignupFormState extends State<SignupForm> {
  final _formKey = GlobalKey<FormBuilderState>();

  @override
  Widget build(BuildContext context) {
    return Scaffold(
      body: SingleChildScrollView(
        child: Padding(
          padding: const EdgeInsets.all(8.0),
          child: FormBuilder(
            key: _formKey,
            autovalidateMode: AutovalidateMode.onUserInteraction,
            child: Column(
              children: [
                FormBuilderTextField(
                  name: 'full_name',
                  decoration: InputDecoration(labelText: 'Full Name'),
                  validator: FormBuilderValidators.compose([
                    FormBuilderValidators.required(context),
                  ]),
                ),
                const SizedBox(height: 10),
                FormBuilderTextField(
                  name: 'email',
                  decoration: InputDecoration(labelText: 'Email'),
                  validator: FormBuilderValidators.compose([
                    FormBuilderValidators.required(context),
                    FormBuilderValidators.email(context),
                  ]),
                ),
                const SizedBox(height: 10),
                FormBuilderTextField(
                  name: 'password',
                  decoration: InputDecoration(labelText: 'Password'),
                  obscureText: true,
                  validator: FormBuilderValidators.compose([
                    FormBuilderValidators.required(context),
                    FormBuilderValidators.minLength(context, 6),
                  ]),
                ),
                const SizedBox(height: 10),
                FormBuilderTextField(
                  name: 'confirm_password',
                  autovalidateMode: AutovalidateMode.onUserInteraction,
                  decoration: InputDecoration(
                    labelText: 'Confirm Password',
                    suffixIcon: (_formKey.currentState != null &&
                            !(_formKey.currentState?.fields['confirm_password']
                                    ?.isValid ??
                                false))
                        ? const Icon(Icons.error, color: Colors.red)
                        : const Icon(Icons.check, color: Colors.green),
                  ),
                  obscureText: true,
                  validator: FormBuilderValidators.compose([
                    /*FormBuilderValidators.equal(
                        context,
                        _formKey.currentState != null
                            ? _formKey.currentState.fields['password'].value
                            : null),*/
                    (val) {
                      if (val !=
                          _formKey.currentState?.fields['password']?.value) {
                        return 'Passwords do not match';
                      }
                      return null;
                    }
                  ]),
                ),
                const SizedBox(height: 10),
                FormBuilderField<bool>(
                  name: 'test',
                  validator: FormBuilderValidators.compose([
                    FormBuilderValidators.required(context),
                    FormBuilderValidators.equal(context, true),
                  ]),
                  // initialValue: true,
                  decoration: InputDecoration(labelText: 'Accept Terms?'),
                  builder: (FormFieldState<bool?> field) {
                    return InputDecorator(
                      decoration: InputDecoration(
                        errorText: field.errorText,
                      ),
                      child: SwitchListTile(
                        title: Text(
                            'I have read and accept the terms of service.'),
                        onChanged: (bool value) {
                          field.didChange(value);
                        },
                        value: field.value ?? false,
                      ),
                    );
                  },
                ),
                const SizedBox(height: 10),
                MaterialButton(
                  color: Theme.of(context).accentColor,
                  onPressed: () {
                    if (_formKey.currentState?.saveAndValidate() ?? false) {
                      print('Valid');
                    } else {
                      print('Invalid');
                    }
                    print(_formKey.currentState?.value);
                  },
<<<<<<< HEAD
                  child: Text(
                    'Signup',
                    style: TextStyle(color: Colors.white),
                  ),
=======
                  child: Text('Signup', style: TextStyle(color: Colors.white)),
>>>>>>> ef2892d9
                )
              ],
            ),
          ),
        ),
      ),
    );
  }
}<|MERGE_RESOLUTION|>--- conflicted
+++ resolved
@@ -112,14 +112,7 @@
                     }
                     print(_formKey.currentState?.value);
                   },
-<<<<<<< HEAD
-                  child: Text(
-                    'Signup',
-                    style: TextStyle(color: Colors.white),
-                  ),
-=======
                   child: Text('Signup', style: TextStyle(color: Colors.white)),
->>>>>>> ef2892d9
                 )
               ],
             ),
