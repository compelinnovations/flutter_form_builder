--- conflicted
+++ resolved
@@ -2,7 +2,7 @@
 <a href="https://www.patreon.com/danvick"><img height=35 src="https://images.milled.com/2020-01-19/Gpcdn365K2wKyBNN/7kgewOM81ULv.png"/></a>
 # Flutter FormBuilder - flutter_form_builder
 
-This package helps in creation of data collection forms in Flutter by removing the boilerplate needed to build a form, validate fields, react to changes, 
+This package helps in creation of data collection forms in Flutter by removing the boilerplate needed to build a form, validate fields, react to changes,
 and collect final user input.
 
 [![Pub Version](https://img.shields.io/pub/v/flutter_form_builder?style=for-the-badge)](https://pub.dev/packages/flutter_form_builder)
@@ -11,32 +11,24 @@
 [![GitHub](https://img.shields.io/github/license/danvick/flutter_form_builder?style=for-the-badge)](LICENSE)
 [![OSS Lifecycle](https://img.shields.io/osslifecycle/danvick/flutter_form_builder?style=for-the-badge)](#support)
 
-[![Youtube Video Tutorial](https://imgur.com/AWzRq5Hl.png)](https://www.youtube.com/watch?v=7FBELQq808M)
-
-[Check out the video tutorial from SyntacOps on Youtube](https://www.youtube.com/watch?v=7FBELQq808M)
-
 ## Simple Usage
-To use this plugin, add `flutter_form_builder` as a 
+To use this plugin, add `flutter_form_builder` as a
 [dependency in your pubspec.yaml file](https://flutter.io/platform-plugins/).
 
 ### Migrating from v3 to v4
 Improvements:
 * Internationalized default error texts for inbuilt validators - Help wanted to do even more in translating to more languages.
-* Ability to programmatically induce an error to a field - could be especially useful for server-side validation. 
+* Ability to programmatically induce an error to a field - could be especially useful for server-side validation.
 * New field types including: LocationField, SearchableDropdown and FilePickerField
 * Better composition of validators.
 
 Breaking changes:
 * Rename `attribute` option in all fields to `name`.
-* `validators` attribute has been renamed to `validator` which takes Flutter's 
-[FormFieldValidator]() object. To compose multiple `FormFieldValidator`s together, use 
-`FormBuilderValidators.compose()` which takes a list of `FormFieldValidator` objects. 
+* `validators` attribute has been renamed to `validator` which takes Flutter's
+[FormFieldValidator]() object. To compose multiple `FormFieldValidator`s together, use
+`FormBuilderValidators.compose()` which takes a list of `FormFieldValidator` objects.
 * Due to its limited use, `FormBuilderCountryPicker` was removed from the package. Its functionality could be achieved with use of `FormBuilderSearchableDropdown` which is more extensible.
 * `FormBuilderCustomField` functionality is now achievable using `FormBuilderField` class which is the base class from which all fields are built in v4. Follow [these instrictions](#building-your-own-custom-field) to construct your own custom form field using `FormBuilderField`
-
-  - For Flutter 1.17.x, use version 3.12.x
-  - For Flutter 1.20.x, use version 3.13.x
-  - For Flutter 1.22.X, use version 3.14.x
 
 ### Example
 ```dart
@@ -374,8 +366,7 @@
 ## Input widgets
 The currently supported fields include:
 * `FormBuilderCheckbox` - Single Checkbox field
-* ~~`FormBuilderCheckboxList`~~ - List of Checkboxes for multiple selection with options listed vertically.
-* `FormBuilderCheckboxGroup` - List of Checkboxes for multiple selection. Unlike in `FormBuilderCheckboxList`, options can either be shown vertically or horizontally.
+* `FormBuilderCheckboxList` - List of Checkboxes for multiple selection
 * `FormBuilderChipsInput` - Takes a list of `Chip`s as input and suggests more options on typing
 * `FormBuilderChoiceChip` - Creates a chip that acts like a radio button.
 * `FormBuilderColorPicker` - For `Color` input selection
@@ -385,21 +376,12 @@
 * `FormBuilderDropdown` - Used to select one value from a list as a Dropdown
 * `FormBuilderFilePicker` - Picks image(s) from user device storage.
 * `FormBuilderFilterChip` - Creates a chip that acts like a checkbox.
-<<<<<<< HEAD
 * `FormBuilderImagePicker` - Picks image(s) from Gallery or Camera.
 * `FormBuilderPhoneField` - International phone number input. 
 * `FormBuilderRadio` - Used to select one value from a list of Radio Widgets 
 * `FormBuilderRadioGroup` - Used to select one value from a list of Radio Widgets 
 * `FormBuilderRangeSlider` - Used to select a range from a range of values
-* `FormBuilderRating` - For selection of a numerical value as a rating 
-=======
-* `FormBuilderImagePicker` - Picker a image from Gallery or Camera and stores it in a List of images, File or String. **Note**: This picker is available for iOS and Android.
-* `FormBuilderPhoneField` - International phone number input.
-* ~~`FormBuilderRadio`~~ - Used to select one value from a list of Radio Widgets listed vertically.
-* `FormBuilderRadioGroup` - Used to select one value from a list of Radio Widgets. Unlike in `FormBuilderRadio`, options can either be shown vertically or horizontally.
-* `FormBuilderRangeSlider` - Used to select a range from a range of values
-* `FormBuilderRate` - For selection of a numerical value as a rating
->>>>>>> de1ed38d
+* `FormBuilderRating` - For selection of a numerical value as a rating
 * `FormBuilderSegmentedControl` - For selection of a value from the `CupertinoSegmentedControl` as an input
 * `FormBuilderSignaturePad` - Presents a drawing pad on which user can doodle
 * `FormBuilderSlider` - For selection of a numerical value on a slider
@@ -477,23 +459,13 @@
 ```
 
 ## Validation
-<<<<<<< HEAD
-The `validator` attribute in fields take in a `FormFieldValidator` which checks the validity of the 
-field. A `FormFieldValidator` returns `null` if validation is successful and a `String` for the 
+The `validator` attribute in fields take in a `FormFieldValidator` which checks the validity of the
+field. A `FormFieldValidator` returns `null` if validation is successful and a `String` for the
 `errorText` if validation fails.
 
 ### Built-in Validators
-This package comes with several most common `FormFieldValidator`s such as required, numeric, mail, 
+This package comes with several most common `FormFieldValidator`s such as required, numeric, mail,
 URL, min, max, minLength, maxLength, IP, credit card etc. with default `errorText`.
-=======
-The `validators` attribute in fields take in any number of `FormFieldValidator` allowing composability
-of validation functions as well as allow reusability of already defined validator methods.
-
-### Built-in Validators
-The package comes with several most common `FormFieldValidator`s such as required, numeric, mail, URL, min,
-max, minLength, maxLength, IP, credit card etc. with default `errorText` in English but with
-ability to include you own error message that will display whenever validation fails.
->>>>>>> de1ed38d
 
 Available built-in validators include:
 * `FormBuilderValidators.creditCard()` - requires the field's value to be a valid credit card number.
@@ -511,9 +483,9 @@
 * ``FormBuilderValidators.url()`` - requires the field's value to be a valid url.
 
 ### Using multiple validators
-`FormBuilderValidators` class comes with a very useful static function named `compose()` which takes 
+`FormBuilderValidators` class comes with a very useful static function named `compose()` which takes
 any number of `FormFieldValidator` functions. On validation each validator is run and if any returns
- a non-null value (i.e. a String), validation fails and the `errorText` for the field is set as the 
+ a non-null value (i.e. a String), validation fails and the `errorText` for the field is set as the
 returned string.
 
 Validation example:
@@ -544,7 +516,7 @@
 FormBuilderTextField(
   name: 'email',
   decoration: InputDecoration(
-    labelText: 'Email', 
+    labelText: 'Email',
     errorText: _emailError,
   ),
   validator: FormBuilderValidators.compose([
@@ -618,48 +590,23 @@
 * [rating_bar](https://pub.dev/packages/rating_bar) by [Joshua Matta](https://github.com/joshmatta)
 * [signature](https://pub.dev/packages/signature) by [4Q s.r.o.](https://github.com/4Q-s-r-o)
 * [validators](https://pub.dev/packages/validators) by [dart-league](https://github.com/dart-league)
-<<<<<<< HEAD
 * [flutter_chips_input](https://pub.dev/packages/flutter_chips_input) & [flutter_touch_spin](https://pub.dev/packages/flutter_touch_spin) by [Yours truly :-)](https://github.com/danvick)
-=======
-* [signature](https://pub.dev/packages/signature) by [4Q s.r.o.](https://github.com/4Q-s-r-o) with some minor improvements to fit our usage
-* [flutter_colorpicker](https://pub.dev/packages/flutter_colorpicker) by [mchome](https://github.com/mchome)
-* [flutter_chips_input](https://pub.dev/packages/flutter_chips_input) & [flutter_touch_spin](https://pub.dev/packages/flutter_touch_spin) by [Yours truly :-)](https://github.com/danvick)
-
-### RELATED PACKAGES
-Here are other field types for `flutter_form_builder`:
-- [form_builder_file_picker](https://pub.dev/packages/form_builder_file_picker) - A file picker field for `FlutterFormBuilder`.
-- [form_builder_map_field](https://pub.dev/packages/form_builder_map_field) - A map input field for `FlutterFormBuilder`.
-
-## FUTURE PLANS:
-### Improvements
-- [X] Allow addition of custom input types
-- [X] Improve documentation by showing complete list of input types and their usage and options
-- [X] Create a `transformer` function option that will convert field value when field is saved - can be used to convert string to number, change to uppercase etc.
-- [X] Assert no duplicates in `FormBuilderInput`s `attribute` names
-- [X] Allow options for Checkboxes and Radios to appear left or right - Done via `leadingInput` courtesy of [Sven Schöne](https://github.com/SvenSchoene)
-- [X] Use flutter_touch_spin for FormBuilderStepper. Possibly rename to FormBuilderTouchSpin in next major version
-- [X] For RangeSlider use Flutter provided
-
-### Known Issues
-* Setting `autovalidate` to `true` validates fields immediately they're rendered even if pristine - which is the default behavior in Flutter
-* Form's `reset()` doesn't clear SignaturePad - You'll be forced to clear manually
->>>>>>> de1ed38d
 
 ## SUPPORT
 ### Issues and PRs
 Any kind of support in the form of reporting bugs, answering questions or PRs is always appreciated.
 
-We especially welcome efforts to internationalize/localize the package by translating the default 
+We especially welcome efforts to internationalize/localize the package by translating the default
 validation `errorText` strings.
 
 ### Localizing messages
-1. With the app’s root directory as the current directory, generate `l10n/intl_messages.arb` 
+1. With the app’s root directory as the current directory, generate `l10n/intl_messages.arb`
 from `lib/localization/form_builder_localizations.dart`:
 
     ```flutter pub pub run intl_translation:extract_to_arb --output-dir=lib/l10n lib/localization/form_builder_localizations.dart```
 
-2. The `intl_messages.arb` file is a JSON format map with one entry for each `Intl.message()` 
-function defined in `lib/localization/form_builder_localizations.dart`. This file serves as a template for the different translations 
+2. The `intl_messages.arb` file is a JSON format map with one entry for each `Intl.message()`
+function defined in `lib/localization/form_builder_localizations.dart`. This file serves as a template for the different translations
 (for example `intl_en.arb` and `intl_es.arb` are English and Spanish translations respectively). You are therefore you are required to copy the `intl_messages.arb` and put the content in a new file with the name of your locale with a name with format `intl_<locale>.arb` (e.g. `intl_fr.arb` for French Translations).
 
 3. Translate the messages in the new file to the required language.
@@ -670,14 +617,14 @@
 
   e.g. To generate for French run: ```flutter pub run intl_translation:generate_from_arb --output-dir=lib/l10n --no-use-deferred-loading lib/localization/form_builder_localizations.dart lib/l10n/intl_fr.arb lib/l10n/intl_messages.arb```
 
-  - Alternatively you could run the following command to generate Dart translation files for all the `intl_<locale>.arb` files in the `l10n/` directory: 
+  - Alternatively you could run the following command to generate Dart translation files for all the `intl_<locale>.arb` files in the `l10n/` directory:
 
   ```flutter pub pub run intl_translation:generate_from_arb --output-dir=lib/l10n --no-use-deferred-loading lib/localization/form_builder_localizations.dart lib/l10n/intl_*.arb```
 
 5. Submit your PR and be of help to millions of people all over the world!
 
 ### Coffee :-)
-If this package was helpful to you in delivering your project or you just wanna to support this 
+If this package was helpful to you in delivering your project or you just wanna to support this
 package, a cup of coffee would be highly appreciated ;-)
 
 [![Buy me a coffee](https://www.buymeacoffee.com/assets/img/custom_images/purple_img.png)](https://buymeacoff.ee/wb5M9y2Sz)