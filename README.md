--- conflicted
+++ resolved
@@ -210,10 +210,6 @@
 * `FormBuilderSegmentedControl` - For selection of a value from the `CupertinoSegmentedControl` as an input
 * `FormBuilderSignaturePad` - Presents a drawing pad on which user can doodle
 * `FormBuilderSlider` - For selection of a numerical value on a slider
-<<<<<<< HEAD
-=======
-* ~~`FormBuilderStepper`~~ - Selection of a number by tapping on a plus or minus symbol. Deprecated; replaced with `FormBuilderTouchSpin`
->>>>>>> 59d0b62f
 * `FormBuilderSwitch` - On/Off switch
 * `FormBuilderTextField` - For text input. Accepts input of single-line text, multi-line text, password, email, urls etc by using different configurations and validators
 * `FormBuilderTouchSpin` - Selection of a number by tapping on a plus or minus icon
@@ -384,10 +380,7 @@
 - [X] Allow options for Checkboxes and Radios to appear left or right - Done via `leadingInput` courtesy of [Sven Schöne](https://github.com/SvenSchoene)
 - [X] Use flutter_touch_spin for FormBuilderStepper. Possibly rename to FormBuilderTouchSpin in next major version
 - [X] For RangeSlider use Flutter provided
-<<<<<<< HEAD
 - [X] Form's `reset()` doesn't clear SignaturePad - You'll be forced to clear manually
-=======
->>>>>>> 59d0b62f
 
 ### Known Issues
 * Setting `autovalidate` to `true` validates fields immediately they're rendered even if pristine - which is the default behavior in Flutter 
