--- conflicted
+++ resolved
@@ -62,10 +62,6 @@
       <li><a href="flutter_form_builder/FormBuilder/autovalidate.html">autovalidate</a></li>
       <li><a href="flutter_form_builder/FormBuilder/child.html">child</a></li>
       <li><a href="flutter_form_builder/FormBuilder/context.html">context</a></li>
-<<<<<<< HEAD
-      <li><a href="flutter_form_builder/FormBuilder/controls.html">controls</a></li>
-=======
->>>>>>> 8742101f
       <li><a href="flutter_form_builder/FormBuilder/key.html">key</a></li>
       <li><a href="flutter_form_builder/FormBuilder/onChanged.html">onChanged</a></li>
       <li><a href="flutter_form_builder/FormBuilder/onWillPop.html">onWillPop</a></li>
@@ -137,11 +133,7 @@
 
 <footer>
   <span class="no-break">
-<<<<<<< HEAD
-    flutter_form_builder 2.1.0
-=======
     flutter_form_builder 3.0.0-beta.6
->>>>>>> 8742101f
   </span>
 
   
