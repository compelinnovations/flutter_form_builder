--- conflicted
+++ resolved
@@ -155,11 +155,7 @@
 
 <footer>
   <span class="no-break">
-<<<<<<< HEAD
     flutter_form_builder 1.3.5
-=======
-    flutter_form_builder 1.3.4
->>>>>>> 7f2ec1fe
   </span>
 
 </footer>
