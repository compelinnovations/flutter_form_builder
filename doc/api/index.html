<!DOCTYPE html>
<html lang="en">
<head>
  <meta charset="utf-8">
  <meta http-equiv="X-UA-Compatible" content="IE=edge">
  <meta name="viewport" content="width=device-width, height=device-height, initial-scale=1, user-scalable=no">
  <meta name="generator" content="made with love by dartdoc 0.28.1+2">
  <meta name="description" content="flutter_form_builder API docs, for the Dart programming language.">
  <title>flutter_form_builder - Dart API docs</title>

  <link href="https://fonts.googleapis.com/css?family=Source+Code+Pro:500,400i,400,300|Source+Sans+Pro:400,300,700" rel="stylesheet">
  <link href="https://fonts.googleapis.com/icon?family=Material+Icons" rel="stylesheet">
  <link rel="stylesheet" href="static-assets/github.css">
  <link rel="stylesheet" href="static-assets/styles.css">
  <link rel="icon" href="static-assets/favicon.png">
  
</head>

<body>

<div id="overlay-under-drawer"></div>

<header id="title">
  <button id="sidenav-left-toggle" type="button">&nbsp;</button>
  <ol class="breadcrumbs gt-separated dark hidden-xs">
    <li><a href="https://github.com/danvick/flutter_form_builder">flutter_form_builder package</a></li>
  </ol>
  <div class="self-name">flutter_form_builder</div>
  <form class="search navbar-right" role="search">
    <input type="text" id="search-box" autocomplete="off" disabled class="form-control typeahead" placeholder="Loading search...">
  </form>
</header>

<main>

  <div id="dartdoc-sidebar-left" class="col-xs-6 col-sm-3 col-md-2 sidebar sidebar-offcanvas-left">
    <header id="header-search-sidebar" class="hidden-l">
      <form class="search-sidebar" role="search">
        <input type="text" id="search-sidebar" autocomplete="off" disabled class="form-control typeahead" placeholder="Loading search...">
      </form>
    </header>
    
    <ol class="breadcrumbs gt-separated dark hidden-l" id="sidebar-nav">
      <li><a href="https://github.com/danvick/flutter_form_builder">flutter_form_builder package</a></li>
    </ol>
    
    <h5 class="hidden-xs"><span class="package-name">flutter_form_builder</span> <span class="package-kind">package</span></h5>
    <ol>
          <li class="section-title">Libraries</li>
          <li><a href="flutter_form_builder/flutter_form_builder-library.html">flutter_form_builder</a></li>
          <li class="section-title">Dart</li>
          <li><a href="dart-ui/dart-ui-library.html">dart:ui</a></li>
          <li class="section-subtitle">Core</li>
            <li class="section-subitem"><a href="dart-async/dart-async-library.html">dart:async</a></li>
            <li class="section-subitem"><a href="dart-collection/dart-collection-library.html">dart:collection</a></li>
            <li class="section-subitem"><a href="dart-convert/dart-convert-library.html">dart:convert</a></li>
            <li class="section-subitem"><a href="dart-core/dart-core-library.html">dart:core</a></li>
            <li class="section-subitem"><a href="dart-developer/dart-developer-library.html">dart:developer</a></li>
            <li class="section-subitem"><a href="dart-math/dart-math-library.html">dart:math</a></li>
            <li class="section-subitem"><a href="dart-typed_data/dart-typed_data-library.html">dart:typed_data</a></li>
          <li class="section-subtitle">VM</li>
            <li class="section-subitem"><a href="dart-io/dart-io-library.html">dart:io</a></li>
            <li class="section-subitem"><a href="dart-isolate/dart-isolate-library.html">dart:isolate</a></li>
    </ol>
  </div>

  <div id="dartdoc-main-content" class="col-xs-12 col-sm-9 col-md-8 main-content">
      <section class="desc markdown">
        <h1 id="flutter-formbuilder---flutter_form_builder">Flutter FormBuilder - flutter_form_builder</h1>
<p>This package helps in generation of forms in <a href="https://flutter.io/">Flutter</a> by providing the syntactic sugar for creating a Form Widget and reduce the boilerplate needed to build a form, validate fields, react to changes, and collect the value of the Form in the form of a map.</p>
<p>The package also comes with common validation functions that can be easily composable to enforce the DRY Principle in code-base.</p>
<h2 id="simple-usage">Simple Usage</h2>
<p>To use this plugin, add <code>flutter_form_builder</code> as a <a href="https://flutter.io/platform-plugins/">dependency in your pubspec.yaml file</a>.</p>
<h3 id="example">Example</h3>
<<<<<<< HEAD
<pre class="language-dart"><code class="language-dart">GlobalKey&lt;FormBuilderState&gt; _fbKey = GlobalKey();

SingleChildScrollView(
  Column(
    children: &lt;Widget&gt;[
        FormBuilder(
          context,
          key: _fbKey,
          autovalidate: true,
          readonly: false,
          /*onChanged: (formValue) {
            print(formValue);
          },*/
          controls: [
            FormBuilderInput.typeAhead(
              decoration: InputDecoration(labelText: "Country"),
              attribute: 'country',
              // require: true,
              itemBuilder: (context, country) {
                return ListTile(
                  title: Text(country),
                );
              },
              suggestionsCallback: (query) {
                if (query.length != 0) {
                  var lowercaseQuery = query.toLowerCase();
                  return allCountries.where((country) {
                    return country.toLowerCase().contains(lowercaseQuery);
                  }).toList(growable: false)
                    ..sort((a, b) =&gt; a
                        .toLowerCase()
                        .indexOf(lowercaseQuery)
                        .compareTo(
                            b.toLowerCase().indexOf(lowercaseQuery)));
                } else {
                  return allCountries;
                }
              },
            ),
            FormBuilderInput.chipsInput(
              decoration: InputDecoration(labelText: "Chils"),
              attribute: 'chips_test',
              // require: true,
              value: [
                Contact('Andrew', 'stock@man.com',
                    'https://d2gg9evh47fn9z.cloudfront.net/800px_COLOURBOX4057996.jpg'),
              ],
              max: 1,
              suggestionsCallback: (String query) {
                if (query.length != 0) {
                  var lowercaseQuery = query.toLowerCase();
                  return mockResults.where((profile) {
                    return profile.name
                            .toLowerCase()
                            .contains(query.toLowerCase()) ||
                        profile.email
                            .toLowerCase()
                            .contains(query.toLowerCase());
                  }).toList(growable: false)
                    ..sort((a, b) =&gt; a.name
                        .toLowerCase()
                        .indexOf(lowercaseQuery)
                        .compareTo(b.name
                            .toLowerCase()
                            .indexOf(lowercaseQuery)));
                } else {
                  return const &lt;Contact&gt;[];
                }
              },
              chipBuilder: (context, state, profile) {
                return InputChip(
                  key: ObjectKey(profile),
                  label: Text(profile.name),
                  avatar: CircleAvatar(
                    backgroundImage: NetworkImage(profile.imageUrl),
                  ),
                  onDeleted: () =&gt; state.deleteChip(profile),
                  materialTapTargetSize: MaterialTapTargetSize.shrinkWrap,
                );
              },
              suggestionBuilder: (context, state, profile) {
                return ListTile(
                  key: ObjectKey(profile),
                  leading: CircleAvatar(
                    backgroundImage: NetworkImage(profile.imageUrl),
                  ),
                  title: Text(profile.name),
                  subtitle: Text(profile.email),
                  onTap: () =&gt; state.selectSuggestion(profile),
                );
              },
            ),
            FormBuilderInput.textField(
                type: FormBuilderInput.TYPE_TEXT,
                attribute: "name",
                decoration: InputDecoration(labelText: "Full Name"),
                value: "John Doe",
                // require: true,
                // readonly: true,
                require: true,
                // readonly: true,
                min: 3,
            FormBuilderInput.dropdown(
              attribute: "dropdown",
              // require: true,
              decoration: InputDecoration(labelText: "Select options"),
              options: [
                FormBuilderInputOption(value: "Option 1"),
                FormBuilderInputOption(value: "Option 2"),
                FormBuilderInputOption(value: "Option 3"),
              ],
            ),
            FormBuilderInput.number(
              attribute: "age",
              decoration: InputDecoration(labelText: "Your Age"),
              // require: true,
              // min: 18,
            ),
            FormBuilderInput.textField(
              type: FormBuilderInput.TYPE_MULTILINE_TEXT,
              attribute: "story",
              decoration: InputDecoration(labelText: "Story"),
              value: "Here's my story",
              require: false,
              min: 25,
              maxLines: 10,
              autovalidate: true,
            ),
            FormBuilderInput.textField(
              type: FormBuilderInput.TYPE_EMAIL,
              attribute: "email",
              decoration: InputDecoration(labelText: "Email"),
              require: true,
            ),
            FormBuilderInput.textField(
              type: FormBuilderInput.TYPE_URL,
              attribute: "url",
              decoration: InputDecoration(labelText: "Website"),
              require: true,
            ),
            FormBuilderInput.textField(
              type: FormBuilderInput.TYPE_PHONE,
              attribute: "phone",
              decoration: InputDecoration(labelText: "Phone Number"),
              //require: true,
            ),
            FormBuilderInput.password(
              attribute: "password",
              decoration: InputDecoration(labelText: "Password"),
              min: 8,
            ),
            FormBuilderInput.datePicker(
              decoration: InputDecoration(labelText: "Date of Birth"),
              readonly: true,
              attribute: "dob",
              firstDate: DateTime(1970),
              value: DateTime.now(),
              lastDate: DateTime.now().add(Duration(days: 1)),
              format: 'dd, MM yyyy',
            ),
            FormBuilderInput.timePicker(
              decoration: InputDecoration(labelText: "Alarm Time"),
              attribute: "alarm",
              require: true,
            ),
            FormBuilderInput.dateTimePicker(
              decoration: InputDecoration(labelText: "Appointment Time"),
              attribute: "appointment_time",
              firstDate: DateTime(1970),
              lastDate: DateTime.now().add(Duration(days: 1)),
              // format: 'dd, MM yyyy hh:mm',
            ),
            FormBuilderInput.checkboxList(
              decoration:
                  InputDecoration(labelText: "The language of my people"),
              attribute: "languages",
              require: false,
              value: ["Dart"],
              options: [
                FormBuilderInputOption(value: "Dart"),
                FormBuilderInputOption(value: "Kotlin"),
                FormBuilderInputOption(value: "Java"),
                FormBuilderInputOption(value: "Swift"),
                FormBuilderInputOption(value: "Objective-C"),
              ],
            ),
            FormBuilderInput.radio(
              decoration:
                  InputDecoration(labelText: 'My chosen language'),
              attribute: "best_language",
              require: true,
              options: ["Dart", "Kotlin", "Java", "Swift", "Objective-C"]
                  .map((lang) =&gt; FormBuilderInputOption(value: lang))
                  .toList(growable: false),
            ),
            FormBuilderInput.checkbox(
                label: Text('I Accept the tems and conditions'),
                attribute: "accept_terms",
                validator: (value) {
                  if (!value) return "Accept terms to continue";
                }),
            FormBuilderInput.switchInput(
                label: Text('I Accept the tems and conditions'),
                attribute: "accept_terms_switch",
                value: true,
                validator: (value) {
                  if (!value) return "Accept terms to continue";
                }),
            FormBuilderInput.slider(
              decoration: InputDecoration(labelText: "Slider"),
              attribute: "slider",
              min: 0.0,
              require: true,
              max: 100.0,
              value: 10.0,
              divisions: 20,
            ),
            FormBuilderInput.stepper(
              decoration: InputDecoration(labelText: "Stepper"),
              attribute: "stepper",
              value: 10,
              step: 1,
            ),
            FormBuilderInput.signaturePad(
              decoration: InputDecoration(labelText: "Signature"),
              attribute: "signature",
              require: true,
            ),
            FormBuilderInput.rate(
              decoration: InputDecoration(labelText: "Rate this form"),
              attribute: "rate",
              iconSize: 32.0,
              value: 1,
              max: 5,
            ),
            FormBuilderInput.segmentedControl(
              decoration:
                  InputDecoration(labelText: "Movie Rating (Archer)"),
              attribute: "movie_rating",
              // value: 2,
              require: true,
              options: List.generate(5, (i) =&gt; i + 1)
                  .map((number) =&gt; FormBuilderInputOption(value: number))
                  .toList(),
            ),
          ],
      ),
      MaterialButton(
        child: Text('External submit'),
        onPressed: () {
          _fbKey.currentState.save();
          if (_fbKey.currentState.validate()) {
            print('validationSucceded');
            print(_fbKey.currentState.value);
          } else {
            print("External FormValidation failed");
          }
        },
      ),
    ],
  ),
)
</code></pre>
<h2 id="todo">TODO:</h2>
<h3 id="improvements">Improvements</h3><ul><li><code> </code> Improve documentation by showing complete list of input types and their usage and options</li><li><code> </code> Assert no duplicates in <code>FormBuilderInput</code>s <code>attribute</code> names</li><li><code> </code> Allow options for Checkboxes and Radios to appear left or right</li><li><code> </code> Allow addition of custom input types</li><li><code> </code> Proper validation for URL - does not work without protocol - http(s)</li></ul>
<h3 id="new-formbuilder-inputs">New FormBuilder inputs</h3><ul><li><code>X</code> SignaturePad</li><li><code> </code> MapInput</li><li><code> </code> ImagePicker</li><li><code> </code> DocumentPicker</li><li><code> </code> RangeSlider - <a href="https://pub.dartlang.org/packages/flutter_range_slider">https://pub.dartlang.org/packages/flutter_range_slider</a></li><li><code> </code> ColorPicker - <a href="https://pub.dartlang.org/packages/flutter_colorpicker">https://pub.dartlang.org/packages/flutter_colorpicker</a></li><li><code> </code> DateRangePicker - <a href="https://pub.dartlang.org/packages/date_range_picker">https://pub.dartlang.org/packages/date_range_picker</a></li><li><code> </code> CodeInput - <a href="https://pub.dartlang.org/packages/code_input#-readme-tab-">https://pub.dartlang.org/packages/code_input#-readme-tab-</a> (Not Important)</li><li><code> </code> MaskedText - <a href="https://pub.dartlang.org/packages/flutter_masked_text#-changelog-tab-">https://pub.dartlang.org/packages/flutter_masked_text#-changelog-tab-</a> (Not Important)</li></ul>
=======
<pre class="language-dart"><code class="language-dart">final GlobalKey&lt;FormBuilderState&gt; _fbKey = GlobalKey();
</code></pre>
<p><strong>Note:</strong> Avoid defining the GlobalKey inside your build method and this will create a new GlobalKey on every build cycle and bring about some erratic behavior.</p>
<pre class="language-dart"><code class="language-dart">Column(
  children: &lt;Widget&gt;[
    FormBuilder(
      context,
      key: _fbKey,
      autovalidate: true,
      child: Column(
        children: &lt;Widget&gt;[
          FormBuilderDateTimePicker(
            attribute: "date",
            inputType: InputType.date,
            format: DateFormat("yyyy-MM-dd"),
            decoration:
                InputDecoration(labelText: "Appointment Time"),
          ),
          FormBuilderSlider(
            attribute: "slider",
            validators: [FormBuilderValidators.min(6)],
            min: 0.0,
            max: 10.0,
            initialValue: 1.0,
            divisions: 20,
            decoration:
                InputDecoration(labelText: "Number of somethings"),
          ),
          FormBuilderCheckbox(
            attribute: 'accept_terms',
            initialValue: false,
            label: Text(
                "I have read and agree to the terms and conditions"),
            validators: [
              FormBuilderValidators.requiredTrue(
                errorMessage:
                    "You must accept terms and conditions to continue",
              ),
            ],
          ),
          FormBuilderDropdown(
            attribute: "gender",
            decoration: InputDecoration(labelText: "Gender"),
            // initialValue: 'Male',
            hint: Text('Select Gender'),
            validators: [FormBuilderValidators.required()],
            items: ['Male', 'Female', 'Other']
              .map((gender) =&gt; DropdownMenuItem(
                 value: gender,
                 child: Text("$gender")
            )).toList(),
          ),
          FormBuilderTextField(
            attribute: "age",
            decoration: InputDecoration(labelText: "Age"),
            validators: [
              FormBuilderValidators.numeric(),
              FormBuilderValidators.max(70),
            ],
          ),
          FormBuilderRadio(
            decoration:
                InputDecoration(labelText: 'My chosen language'),
            attribute: "best_language",
            validators: [FormBuilderValidators.required()],
            options: [
              "Dart",
              "Kotlin",
              "Java",
              "Swift",
              "Objective-C"
            ]
                .map((lang) =&gt; FormBuilderFieldOption(value: lang))
                .toList(growable: false),
          ),
          FormBuilderSegmentedControl(
            decoration:
                InputDecoration(labelText: "Movie Rating (Archer)"),
            attribute: "movie_rating",
            options: List.generate(5, (i) =&gt; i + 1)
                .map(
                    (number) =&gt; FormBuilderFieldOption(value: number))
                .toList(),
          ),
          FormBuilderSwitch(
            label: Text('I Accept the tems and conditions'),
            attribute: "accept_terms_switch",
            initialValue: true,
          ),
          FormBuilderStepper(
            decoration: InputDecoration(labelText: "Stepper"),
            attribute: "stepper",
            initialValue: 10,
            step: 1,
          ),
          FormBuilderRate(
            decoration: InputDecoration(labelText: "Rate this form"),
            attribute: "rate",
            iconSize: 32.0,
            initialValue: 1,
            max: 5,
          ),
          FormBuilderCheckboxList(
            decoration:
            InputDecoration(labelText: "The language of my people"),
            attribute: "languages",
            initialValue: ["Dart"],
            options: [
              FormBuilderFieldOption(value: "Dart"),
              FormBuilderFieldOption(value: "Kotlin"),
              FormBuilderFieldOption(value: "Java"),
              FormBuilderFieldOption(value: "Swift"),
              FormBuilderFieldOption(value: "Objective-C"),
            ],
          ),
          FormBuilderSignaturePad(
            decoration: InputDecoration(labelText: "Signature"),
            attribute: "signature",
            height: 100,
          ),
        ],
      ),
    ),
    Row(
      children: &lt;Widget&gt;[
        MaterialButton(
          child: Text("Submit"),
          onPressed: () {
            _fbKey.currentState.save();
            if (_fbKey.currentState.validate()) {
              print(_fbKey.currentState.value);
            }
          },
        ),
        MaterialButton(
          child: Text("Reset"),
          onPressed: () {
            _fbKey.currentState.reset();
          },
        ),
      ],
    )
  ],
)
</code></pre>
<h2 id="input-widgets">Input widgets</h2>
<p>The currently supported fields include:</p><ul><li><code>FormBuilderCheckbox</code> - Single Checkbox field</li><li><code>FormBuilderCheckboxList</code> - List of Checkboxes for multiple selection</li><li><code>FormBuilderChipsInput</code> - Takes a list of <code>Chip</code>s as input</li><li><code>FormBuilderDateTimePicker</code> - For Date, Time and DateTime input</li><li><code>FormBuilderDropdown</code> - Allow selection of one value from a list as a Dropdown</li><li><code>FormBuilderRadio</code> - Allow selection of one value from a list of Radio Widgets </li><li><code>FormBuilderRate</code> - For selection of a numerical value as a rating </li><li><code>FormBuilderSegmentedControl</code> - For selection of a value from the <code>CupertinoSegmentedControl</code> as an input</li><li><code>FormBuilderSignaturePad</code> - Presents a drawing pad on which user can doodle</li><li><code>FormBuilderSlider</code> - For selection of a numerical value on a slider</li><li><code>FormBuilderStepper</code> - Selection of a number by tapping on a plus or minus symbol</li><li><code>FormBuilderSwitch</code> - On/Off switch</li><li><code>FormBuilderTextField</code> - For text input. Allows input of single-line text, multi-line text, password,
email, urls etc by using different configurations and validators</li><li><code>FormBuilderTypeAhead</code> - Auto-completes user input from a list of items</li></ul>
<p>In order to create an input field in the form, along with the label, and any applicable validation, there are several attributes that are supported by all types of inputs namely:</p><table><thead><tr><th>Attribute</th><th>Type</th><th>Default</th><th>Required</th><th>Description</th></tr></thead><tbody><tr><td><code>attribute</code></td><td><code>String</code></td><td><code>null</code></td><td><code>true</code></td><td>This will form the key in the form value Map</td></tr><tr><td><code>initialValue</code></td><td><code>dynamic</code></td><td><code>null</code></td><td><code>false</code></td><td>The initial value of the input field</td></tr><tr><td><code>readonly</code></td><td><code>bool</code></td><td><code>false</code></td><td><code>false</code></td><td>Determines whether the field widget will accept user input. This value will be ignored if the <code>readonly</code> attribute of <code>FormBuilder</code> widget is set to <code>true</code></td></tr><tr><td><code>decoration</code></td><td><code>InputDecoration</code></td><td><code>InputDecoration()</code></td><td><code>false</code></td><td></td></tr><tr><td><code>validators</code></td><td><code>List&lt;FormFieldValidator&gt;</code></td><td><code>[]</code></td><td><code>false</code></td><td>List of <code>FormFieldValidator</code>s that will check the validity of value candidate in the <code>FormField</code></td></tr><tr><td><code>onChanged</code></td><td><code>ValueChanged&lt;T&gt;</code></td><td><code>null</code></td><td><code>false</code></td><td>This event function will fire immediately the the field value changes</td></tr><tr><td><code>valueTransformer</code></td><td><code>ValueTransformer&lt;T&gt;</code></td><td><code>null</code></td><td><code>false</code></td><td>Function that transforms field value before saving to form value. e.g. transform TextField value for numeric field from <code>String</code> to <code>num</code></td></tr></tbody></table>
<p>The rest of the attributes will be determined by the type of Widget being used.</p>
<h3 id="building-your-own-custom-formfield">Building your own custom <code>FormField</code></h3>
<pre class="language-dart"><code class="language-dart">FormBuilderCustomField(
  attribute: "name",
  validators: [
    FormBuilderValidators.required(),
  ],
  formField: FormField(
    enabled: true,
    builder: (FormFieldState&lt;dynamic&gt; field) {
      return InputDecorator(
        decoration: InputDecoration(
          labelText: "Select option",
          contentPadding:
              EdgeInsets.only(top: 10.0, bottom: 0.0),
          border: InputBorder.none,
        ),
        child: DropdownButton(
          isExpanded: true,
          items: ["One", "Two"].map((option) {
            return DropdownMenuItem(
              child: Text("$option"),
              value: option,
            );
          }).toList(),
          value: field.value,
          onChanged: (value) {
            field.didChange(value);
          },
        ),
      );
    },
  ),
),
</code></pre>
<h2 id="validation">Validation</h2>
<p>The <code>validators</code> attribute in fields take in any number of <code>FormFieldValidator</code> allowing composability 
of validation functions as well as allow reusability of already defined validator methods.</p>
<h3 id="built-in-validators">Built-in Validators</h3>
<p>The package comes with several most common <code>FormFieldValidator</code>s such as required, numeric, mail, URL, min, 
max, minLength, maxLength, IP, credit card etc. with default <code>errorText</code> in English but with 
ability to include you own error message that will display whenever validation fails.
Validation example:</p>
<pre class="language-dart"><code class="language-dart">FormBuilderTextField(
  attribute: "age",
  decoration: InputDecoration(labelText: "Age"),
  validators: [
    FormBuilderValidators.numeric(),
    FormBuilderValidators.max(70),
  ],
),
</code></pre>
<h3 id="custom-validator-function">Custom validator function</h3>
<p>As well as the built-in validators any function of type <code>FormFieldValidator</code> will be accepted into the list of <code>validators</code>.</p>
<pre class="language-dart"><code class="language-dart">FormBuilderTextField(
    attribute: "over_18",
    decoration: InputDecoration(labelText: "Are you over 18?"),
    validators: [
        FormBuilderValidators.required(),
        (val){
            if(val.toLowerCase() != "yes")
                return "The answer must be Yes";
        },
    ],
),
</code></pre>
<h2 id="todo">TODO:</h2>
<h3 id="improvements">Improvements</h3><ul><li><code>X</code> Allow addition of custom input types</li><li><code>X</code> Improve documentation by showing complete list of input types and their usage and options</li><li><code> </code> Create a <code>transformer</code> function option that will convert field value when field id saved - can be used to convert string to number, change to uppercase etc.</li><li><code> </code> Assert no duplicates in <code>FormBuilderInput</code>s <code>attribute</code> names</li><li><code> </code> Allow options for Checkboxes and Radios to appear left or right</li></ul>
<h3 id="new-formbuilder-inputs">New FormBuilder inputs</h3><ul><li><code>X</code> SignaturePad</li><li><code> </code> MapInput</li><li><code> </code> ImagePicker</li><li><code> </code> DocumentPicker</li><li><code> </code> RangeSlider - <a href="https://pub.dartlang.org/packages/flutter_range_slider">https://pub.dartlang.org/packages/flutter_range_slider</a></li><li><code> </code> ColorPicker - <a href="https://pub.dartlang.org/packages/flutter_colorpicker">https://pub.dartlang.org/packages/flutter_colorpicker</a></li><li><code> </code> DateRangePicker - <a href="https://pub.dartlang.org/packages/date_range_picker">https://pub.dartlang.org/packages/date_range_picker</a></li></ul>
<h2 id="known-issues">KNOWN ISSUES</h2>
<p>Form's <code>reset()</code> doesn't clear SignaturePad - You'll be forced to clear manually</p>
>>>>>>> 8742101f
      </section>
      
        <section class="summary">
            <h2>Libraries</h2>
          <dl>
            <dt id="flutter_form_builder">
              <span class="name"><a href="flutter_form_builder/flutter_form_builder-library.html">flutter_form_builder</a></span>             
            </dt>
            <dd>
              
            </dd>          </dl>
        </section>
        <section class="summary">
            <h2>Dart</h2>
          <dl>
            <dt id="dart:ui">
              <span class="name"><a href="dart-ui/dart-ui-library.html">dart:ui</a></span>             
            </dt>
            <dd>
              Built-in types and core primitives for a Flutter application. <a href="dart-ui/dart-ui-library.html">[...]</a>
            </dd>            <h3>Core</h3>
              <dt id="dart:async">
                <span class="name"><a href="dart-async/dart-async-library.html">dart:async</a></span>               
              </dt>
              <dd>
                Support for asynchronous programming,
with classes such as Future and Stream. <a href="dart-async/dart-async-library.html">[...]</a>
              </dd>              <dt id="dart:collection">
                <span class="name"><a href="dart-collection/dart-collection-library.html">dart:collection</a></span>               
              </dt>
              <dd>
                Classes and utilities that supplement the collection support in dart:core. <a href="dart-collection/dart-collection-library.html">[...]</a>
              </dd>              <dt id="dart:convert">
                <span class="name"><a href="dart-convert/dart-convert-library.html">dart:convert</a></span>               
              </dt>
              <dd>
                Encoders and decoders for converting between different data representations,
including JSON and UTF-8. <a href="dart-convert/dart-convert-library.html">[...]</a>
              </dd>              <dt id="dart:core">
                <span class="name"><a href="dart-core/dart-core-library.html">dart:core</a></span>               
              </dt>
              <dd>
                Built-in types, collections,
and other core functionality for every Dart program. <a href="dart-core/dart-core-library.html">[...]</a>
              </dd>              <dt id="dart:developer">
                <span class="name"><a href="dart-developer/dart-developer-library.html">dart:developer</a></span>               
              </dt>
              <dd>
                Interact with developer tools such as the debugger and inspector. <a href="dart-developer/dart-developer-library.html">[...]</a>
              </dd>              <dt id="dart:math">
                <span class="name"><a href="dart-math/dart-math-library.html">dart:math</a></span>               
              </dt>
              <dd>
                Mathematical constants and functions, plus a random number generator. <a href="dart-math/dart-math-library.html">[...]</a>
              </dd>              <dt id="dart:typed_data">
                <span class="name"><a href="dart-typed_data/dart-typed_data-library.html">dart:typed_data</a></span>               
              </dt>
              <dd>
                Lists that efficiently handle fixed sized data
(for example, unsigned 8 byte integers) and SIMD numeric types. <a href="dart-typed_data/dart-typed_data-library.html">[...]</a>
              </dd>            <h3>VM</h3>
              <dt id="dart:io">
                <span class="name"><a href="dart-io/dart-io-library.html">dart:io</a></span>               
              </dt>
              <dd>
                File, socket, HTTP, and other I/O support for non-web applications. <a href="dart-io/dart-io-library.html">[...]</a>
              </dd>              <dt id="dart:isolate">
                <span class="name"><a href="dart-isolate/dart-isolate-library.html">dart:isolate</a></span>               
              </dt>
              <dd>
                Concurrent programming using <em>isolates</em>:
independent workers that are similar to threads
but don't share memory,
communicating only via messages. <a href="dart-isolate/dart-isolate-library.html">[...]</a>
              </dd>          </dl>
        </section>

  </div> <!-- /.main-content -->

  <div id="dartdoc-sidebar-right" class="col-xs-6 col-sm-6 col-md-2 sidebar sidebar-offcanvas-right">
  </div>

</main>

<footer>
  <span class="no-break">
<<<<<<< HEAD
    flutter_form_builder 2.1.0
=======
    flutter_form_builder 3.0.0-beta.6
>>>>>>> 8742101f
  </span>

  
</footer>

<script src="https://ajax.googleapis.com/ajax/libs/jquery/3.2.1/jquery.min.js"></script>
<script src="static-assets/typeahead.bundle.min.js"></script>
<script src="static-assets/highlight.pack.js"></script>
<script src="static-assets/URI.js"></script>
<script src="static-assets/script.js"></script>


</body>

</html><|MERGE_RESOLUTION|>--- conflicted
+++ resolved
@@ -72,274 +72,6 @@
 <h2 id="simple-usage">Simple Usage</h2>
 <p>To use this plugin, add <code>flutter_form_builder</code> as a <a href="https://flutter.io/platform-plugins/">dependency in your pubspec.yaml file</a>.</p>
 <h3 id="example">Example</h3>
-<<<<<<< HEAD
-<pre class="language-dart"><code class="language-dart">GlobalKey&lt;FormBuilderState&gt; _fbKey = GlobalKey();
-
-SingleChildScrollView(
-  Column(
-    children: &lt;Widget&gt;[
-        FormBuilder(
-          context,
-          key: _fbKey,
-          autovalidate: true,
-          readonly: false,
-          /*onChanged: (formValue) {
-            print(formValue);
-          },*/
-          controls: [
-            FormBuilderInput.typeAhead(
-              decoration: InputDecoration(labelText: "Country"),
-              attribute: 'country',
-              // require: true,
-              itemBuilder: (context, country) {
-                return ListTile(
-                  title: Text(country),
-                );
-              },
-              suggestionsCallback: (query) {
-                if (query.length != 0) {
-                  var lowercaseQuery = query.toLowerCase();
-                  return allCountries.where((country) {
-                    return country.toLowerCase().contains(lowercaseQuery);
-                  }).toList(growable: false)
-                    ..sort((a, b) =&gt; a
-                        .toLowerCase()
-                        .indexOf(lowercaseQuery)
-                        .compareTo(
-                            b.toLowerCase().indexOf(lowercaseQuery)));
-                } else {
-                  return allCountries;
-                }
-              },
-            ),
-            FormBuilderInput.chipsInput(
-              decoration: InputDecoration(labelText: "Chils"),
-              attribute: 'chips_test',
-              // require: true,
-              value: [
-                Contact('Andrew', 'stock@man.com',
-                    'https://d2gg9evh47fn9z.cloudfront.net/800px_COLOURBOX4057996.jpg'),
-              ],
-              max: 1,
-              suggestionsCallback: (String query) {
-                if (query.length != 0) {
-                  var lowercaseQuery = query.toLowerCase();
-                  return mockResults.where((profile) {
-                    return profile.name
-                            .toLowerCase()
-                            .contains(query.toLowerCase()) ||
-                        profile.email
-                            .toLowerCase()
-                            .contains(query.toLowerCase());
-                  }).toList(growable: false)
-                    ..sort((a, b) =&gt; a.name
-                        .toLowerCase()
-                        .indexOf(lowercaseQuery)
-                        .compareTo(b.name
-                            .toLowerCase()
-                            .indexOf(lowercaseQuery)));
-                } else {
-                  return const &lt;Contact&gt;[];
-                }
-              },
-              chipBuilder: (context, state, profile) {
-                return InputChip(
-                  key: ObjectKey(profile),
-                  label: Text(profile.name),
-                  avatar: CircleAvatar(
-                    backgroundImage: NetworkImage(profile.imageUrl),
-                  ),
-                  onDeleted: () =&gt; state.deleteChip(profile),
-                  materialTapTargetSize: MaterialTapTargetSize.shrinkWrap,
-                );
-              },
-              suggestionBuilder: (context, state, profile) {
-                return ListTile(
-                  key: ObjectKey(profile),
-                  leading: CircleAvatar(
-                    backgroundImage: NetworkImage(profile.imageUrl),
-                  ),
-                  title: Text(profile.name),
-                  subtitle: Text(profile.email),
-                  onTap: () =&gt; state.selectSuggestion(profile),
-                );
-              },
-            ),
-            FormBuilderInput.textField(
-                type: FormBuilderInput.TYPE_TEXT,
-                attribute: "name",
-                decoration: InputDecoration(labelText: "Full Name"),
-                value: "John Doe",
-                // require: true,
-                // readonly: true,
-                require: true,
-                // readonly: true,
-                min: 3,
-            FormBuilderInput.dropdown(
-              attribute: "dropdown",
-              // require: true,
-              decoration: InputDecoration(labelText: "Select options"),
-              options: [
-                FormBuilderInputOption(value: "Option 1"),
-                FormBuilderInputOption(value: "Option 2"),
-                FormBuilderInputOption(value: "Option 3"),
-              ],
-            ),
-            FormBuilderInput.number(
-              attribute: "age",
-              decoration: InputDecoration(labelText: "Your Age"),
-              // require: true,
-              // min: 18,
-            ),
-            FormBuilderInput.textField(
-              type: FormBuilderInput.TYPE_MULTILINE_TEXT,
-              attribute: "story",
-              decoration: InputDecoration(labelText: "Story"),
-              value: "Here's my story",
-              require: false,
-              min: 25,
-              maxLines: 10,
-              autovalidate: true,
-            ),
-            FormBuilderInput.textField(
-              type: FormBuilderInput.TYPE_EMAIL,
-              attribute: "email",
-              decoration: InputDecoration(labelText: "Email"),
-              require: true,
-            ),
-            FormBuilderInput.textField(
-              type: FormBuilderInput.TYPE_URL,
-              attribute: "url",
-              decoration: InputDecoration(labelText: "Website"),
-              require: true,
-            ),
-            FormBuilderInput.textField(
-              type: FormBuilderInput.TYPE_PHONE,
-              attribute: "phone",
-              decoration: InputDecoration(labelText: "Phone Number"),
-              //require: true,
-            ),
-            FormBuilderInput.password(
-              attribute: "password",
-              decoration: InputDecoration(labelText: "Password"),
-              min: 8,
-            ),
-            FormBuilderInput.datePicker(
-              decoration: InputDecoration(labelText: "Date of Birth"),
-              readonly: true,
-              attribute: "dob",
-              firstDate: DateTime(1970),
-              value: DateTime.now(),
-              lastDate: DateTime.now().add(Duration(days: 1)),
-              format: 'dd, MM yyyy',
-            ),
-            FormBuilderInput.timePicker(
-              decoration: InputDecoration(labelText: "Alarm Time"),
-              attribute: "alarm",
-              require: true,
-            ),
-            FormBuilderInput.dateTimePicker(
-              decoration: InputDecoration(labelText: "Appointment Time"),
-              attribute: "appointment_time",
-              firstDate: DateTime(1970),
-              lastDate: DateTime.now().add(Duration(days: 1)),
-              // format: 'dd, MM yyyy hh:mm',
-            ),
-            FormBuilderInput.checkboxList(
-              decoration:
-                  InputDecoration(labelText: "The language of my people"),
-              attribute: "languages",
-              require: false,
-              value: ["Dart"],
-              options: [
-                FormBuilderInputOption(value: "Dart"),
-                FormBuilderInputOption(value: "Kotlin"),
-                FormBuilderInputOption(value: "Java"),
-                FormBuilderInputOption(value: "Swift"),
-                FormBuilderInputOption(value: "Objective-C"),
-              ],
-            ),
-            FormBuilderInput.radio(
-              decoration:
-                  InputDecoration(labelText: 'My chosen language'),
-              attribute: "best_language",
-              require: true,
-              options: ["Dart", "Kotlin", "Java", "Swift", "Objective-C"]
-                  .map((lang) =&gt; FormBuilderInputOption(value: lang))
-                  .toList(growable: false),
-            ),
-            FormBuilderInput.checkbox(
-                label: Text('I Accept the tems and conditions'),
-                attribute: "accept_terms",
-                validator: (value) {
-                  if (!value) return "Accept terms to continue";
-                }),
-            FormBuilderInput.switchInput(
-                label: Text('I Accept the tems and conditions'),
-                attribute: "accept_terms_switch",
-                value: true,
-                validator: (value) {
-                  if (!value) return "Accept terms to continue";
-                }),
-            FormBuilderInput.slider(
-              decoration: InputDecoration(labelText: "Slider"),
-              attribute: "slider",
-              min: 0.0,
-              require: true,
-              max: 100.0,
-              value: 10.0,
-              divisions: 20,
-            ),
-            FormBuilderInput.stepper(
-              decoration: InputDecoration(labelText: "Stepper"),
-              attribute: "stepper",
-              value: 10,
-              step: 1,
-            ),
-            FormBuilderInput.signaturePad(
-              decoration: InputDecoration(labelText: "Signature"),
-              attribute: "signature",
-              require: true,
-            ),
-            FormBuilderInput.rate(
-              decoration: InputDecoration(labelText: "Rate this form"),
-              attribute: "rate",
-              iconSize: 32.0,
-              value: 1,
-              max: 5,
-            ),
-            FormBuilderInput.segmentedControl(
-              decoration:
-                  InputDecoration(labelText: "Movie Rating (Archer)"),
-              attribute: "movie_rating",
-              // value: 2,
-              require: true,
-              options: List.generate(5, (i) =&gt; i + 1)
-                  .map((number) =&gt; FormBuilderInputOption(value: number))
-                  .toList(),
-            ),
-          ],
-      ),
-      MaterialButton(
-        child: Text('External submit'),
-        onPressed: () {
-          _fbKey.currentState.save();
-          if (_fbKey.currentState.validate()) {
-            print('validationSucceded');
-            print(_fbKey.currentState.value);
-          } else {
-            print("External FormValidation failed");
-          }
-        },
-      ),
-    ],
-  ),
-)
-</code></pre>
-<h2 id="todo">TODO:</h2>
-<h3 id="improvements">Improvements</h3><ul><li><code> </code> Improve documentation by showing complete list of input types and their usage and options</li><li><code> </code> Assert no duplicates in <code>FormBuilderInput</code>s <code>attribute</code> names</li><li><code> </code> Allow options for Checkboxes and Radios to appear left or right</li><li><code> </code> Allow addition of custom input types</li><li><code> </code> Proper validation for URL - does not work without protocol - http(s)</li></ul>
-<h3 id="new-formbuilder-inputs">New FormBuilder inputs</h3><ul><li><code>X</code> SignaturePad</li><li><code> </code> MapInput</li><li><code> </code> ImagePicker</li><li><code> </code> DocumentPicker</li><li><code> </code> RangeSlider - <a href="https://pub.dartlang.org/packages/flutter_range_slider">https://pub.dartlang.org/packages/flutter_range_slider</a></li><li><code> </code> ColorPicker - <a href="https://pub.dartlang.org/packages/flutter_colorpicker">https://pub.dartlang.org/packages/flutter_colorpicker</a></li><li><code> </code> DateRangePicker - <a href="https://pub.dartlang.org/packages/date_range_picker">https://pub.dartlang.org/packages/date_range_picker</a></li><li><code> </code> CodeInput - <a href="https://pub.dartlang.org/packages/code_input#-readme-tab-">https://pub.dartlang.org/packages/code_input#-readme-tab-</a> (Not Important)</li><li><code> </code> MaskedText - <a href="https://pub.dartlang.org/packages/flutter_masked_text#-changelog-tab-">https://pub.dartlang.org/packages/flutter_masked_text#-changelog-tab-</a> (Not Important)</li></ul>
-=======
 <pre class="language-dart"><code class="language-dart">final GlobalKey&lt;FormBuilderState&gt; _fbKey = GlobalKey();
 </code></pre>
 <p><strong>Note:</strong> Avoid defining the GlobalKey inside your build method and this will create a new GlobalKey on every build cycle and bring about some erratic behavior.</p>
@@ -560,7 +292,6 @@
 <h3 id="new-formbuilder-inputs">New FormBuilder inputs</h3><ul><li><code>X</code> SignaturePad</li><li><code> </code> MapInput</li><li><code> </code> ImagePicker</li><li><code> </code> DocumentPicker</li><li><code> </code> RangeSlider - <a href="https://pub.dartlang.org/packages/flutter_range_slider">https://pub.dartlang.org/packages/flutter_range_slider</a></li><li><code> </code> ColorPicker - <a href="https://pub.dartlang.org/packages/flutter_colorpicker">https://pub.dartlang.org/packages/flutter_colorpicker</a></li><li><code> </code> DateRangePicker - <a href="https://pub.dartlang.org/packages/date_range_picker">https://pub.dartlang.org/packages/date_range_picker</a></li></ul>
 <h2 id="known-issues">KNOWN ISSUES</h2>
 <p>Form's <code>reset()</code> doesn't clear SignaturePad - You'll be forced to clear manually</p>
->>>>>>> 8742101f
       </section>
       
         <section class="summary">
@@ -647,11 +378,7 @@
 
 <footer>
   <span class="no-break">
-<<<<<<< HEAD
-    flutter_form_builder 2.1.0
-=======
     flutter_form_builder 3.0.0-beta.6
->>>>>>> 8742101f
   </span>
 
   
