name: flutter_form_builder
description: Package to build Material Form with fields like TextField, DropDown, Switches etc. with ability to create custom FormFields and composability and reuse validation functions.
<<<<<<< HEAD
version: 3.14.0-alpha.3
=======
version: 3.13.6
>>>>>>> 13107b4a
homepage: https://github.com/danvick/flutter_form_builder

environment:
  sdk: ">=2.6.0 <3.0.0"
  flutter: ^1.21.0-9.1.pre

dependencies:
  flutter:
    sdk: flutter

  flutter_typeahead: ^1.8.8
  intl: ^0.16.1
  flutter_chips_input: ^1.9.4
  datetime_picker_formfield: ^1.0.0
  flutter_colorpicker: ^0.3.4
  signature: ^3.2.0
  validators: ^2.0.1
  date_range_picker: ^1.0.6
  flutter_touch_spin: ^1.0.1
  image_picker: ^0.6.7+11
  image_picker_for_web: ^0.1.0+2
  rating_bar: ^0.2.0
  country_pickers: ^1.3.0
  phone_number: ^0.6.2+4

dev_dependencies:
  flutter_test:
    sdk: flutter
  test:
  pedantic: ^1.9.0

flutter:<|MERGE_RESOLUTION|>--- conflicted
+++ resolved
@@ -1,10 +1,6 @@
 name: flutter_form_builder
 description: Package to build Material Form with fields like TextField, DropDown, Switches etc. with ability to create custom FormFields and composability and reuse validation functions.
-<<<<<<< HEAD
 version: 3.14.0-alpha.3
-=======
-version: 3.13.6
->>>>>>> 13107b4a
 homepage: https://github.com/danvick/flutter_form_builder
 
 environment:
