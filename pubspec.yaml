--- conflicted
+++ resolved
@@ -1,10 +1,6 @@
 name: flutter_form_builder
 description: This package helps in creation of forms in Flutter by removing the boilerplate code, reusing validation, react to changes, and collect final user input.
-<<<<<<< HEAD
-version: 5.0.0
-=======
 version: 6.0.0
->>>>>>> ef2892d9
 homepage: https://github.com/danvick/flutter_form_builder
 
 environment:
@@ -16,36 +12,12 @@
   flutter_localizations:
     sdk: flutter
 
-<<<<<<< HEAD
-  datetime_picker_formfield: ^2.0.0
-  dropdown_search: ^0.5.0
-  flutter_colorpicker: ^0.4.0
-  flutter_chips_input: ^1.9.5
-  flutter_datetime_picker: ^1.5.0
-  flutter_touch_spin: ^2.0.0-nullsafety.1
-  flutter_typeahead: ^3.1.0
-  intl: ^0.17.0
-  rating_bar: ^0.2.0
-  signature: ^3.2.1
-  validators: ^2.0.1
-=======
   intl: ^0.17.0
   collection: ^1.15.0
->>>>>>> ef2892d9
-
-# dependency_overrides:
-  # intl: ^0.17.0
 
 dev_dependencies:
   flutter_test:
     sdk: flutter
-<<<<<<< HEAD
-
-  # flutter pub pub run intl_translation:extract_to_arb --output-dir=lib/l10n lib/localization/form_builder_localizations.dart
-  # flutter pub pub run intl_translation:generate_from_arb --output-dir=lib/l10n --no-use-deferred-loading lib/localization/form_builder_localizations.dart lib/l10n/intl_*.arb
-  intl_translation: ^0.17.10+1
-=======
->>>>>>> ef2892d9
   pedantic: ^1.11.0
 
 flutter: