name: flutter_form_builder
description: Package to build Material Form with fields like TextField, DropDown, Switches etc. with ability to create custom FormFields and composability and reuse validation functions.
<<<<<<< HEAD
version: 4.0.0-alpha.2
=======
version: 3.11.0
>>>>>>> 59d0b62f
homepage: https://github.com/danvick/flutter_form_builder

environment:
  sdk: '>=2.6.0 <3.0.0'

dependencies:
  flutter:
    sdk: flutter

  flutter_typeahead: ^1.8.3
  intl: ^0.16.1
  flutter_chips_input: ^1.8.2
  datetime_picker_formfield: ^1.0.0
  flutter_colorpicker: ^0.3.4
  signature: ^3.1.1
  validators: ^2.0.0+1
  date_range_picker: ^1.0.6
  flutter_touch_spin: ^1.0.1
  image_picker: ^0.6.7+1
  rating_bar: ^0.2.0
  country_pickers: ^1.3.0
  phone_number: ^0.6.2+3
<<<<<<< HEAD
=======
  group_radio_button: ^1.0.1
>>>>>>> 59d0b62f

dev_dependencies:
  flutter_test:
    sdk: flutter
  test: ^1.5.3
  pedantic: 1.8.0+1

flutter:<|MERGE_RESOLUTION|>--- conflicted
+++ resolved
@@ -1,10 +1,6 @@
 name: flutter_form_builder
 description: Package to build Material Form with fields like TextField, DropDown, Switches etc. with ability to create custom FormFields and composability and reuse validation functions.
-<<<<<<< HEAD
 version: 4.0.0-alpha.2
-=======
-version: 3.11.0
->>>>>>> 59d0b62f
 homepage: https://github.com/danvick/flutter_form_builder
 
 environment:
@@ -27,10 +23,7 @@
   rating_bar: ^0.2.0
   country_pickers: ^1.3.0
   phone_number: ^0.6.2+3
-<<<<<<< HEAD
-=======
   group_radio_button: ^1.0.1
->>>>>>> 59d0b62f
 
 dev_dependencies:
   flutter_test:
