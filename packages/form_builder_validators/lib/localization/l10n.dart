--- conflicted
+++ resolved
@@ -223,12 +223,9 @@
       Locale.fromSubtags(languageCode: 'pl'),
       Locale.fromSubtags(languageCode: 'pt'),
       Locale.fromSubtags(languageCode: 'sk'),
-<<<<<<< HEAD
+      Locale.fromSubtags(languageCode: 'sl'),
       Locale.fromSubtags(languageCode: 'zh', scriptCode: 'Hans'),
       Locale.fromSubtags(languageCode: 'zh', scriptCode: 'Hant'),
-=======
-      Locale.fromSubtags(languageCode: 'sl'),
->>>>>>> 3dfd03b9
     ];
   }
 
