import 'dart:developer';

import 'package:flutter/material.dart';

import 'package:flutter_form_builder/flutter_form_builder.dart';

/// A container for form fields.
class FormBuilder extends StatefulWidget {
  /// Called when one of the form fields changes.
  ///
  /// In addition to this callback being invoked, all the form fields themselves
  /// will rebuild.
  final VoidCallback? onChanged;

  /// Enables the form to veto attempts by the user to dismiss the [ModalRoute]
  /// that contains the form.
  ///
  /// If the callback returns a Future that resolves to false, the form's route
  /// will not be popped.
  ///
  /// See also:
  ///
  ///  * [WillPopScope], another widget that provides a way to intercept the
  ///    back button.
  final WillPopCallback? onWillPop;

  /// The widget below this widget in the tree.
  ///
  /// This is the root of the widget hierarchy that contains this form.
  ///
  /// {@macro flutter.widgets.child}
  final Widget child;

  /// Used to enable/disable form fields auto validation and update their error
  /// text.
  ///
  /// {@macro flutter.widgets.form.autovalidateMode}
  final AutovalidateMode? autovalidateMode;

  /// An optional Map of field initialValues. Keys correspond to the field's
  /// name and value to the initialValue of the field.
  ///
  /// The initialValues set here will be ignored if the field has a local
  /// initialValue set.
  final Map<String, dynamic> initialValue;

  /// Whether the form should ignore submitting values from fields where
  /// `enabled` is `false`.
  /// This behavior is common in HTML forms where _readonly_ values are not
  /// submitted when the form is submitted.
  ///
  /// When `true`, the final form value will not contain disabled fields.
  /// Default is `false`.
  final bool skipDisabled;

  /// Whether the form is able to receive user input.
  ///
  /// Defaults to true.
  ///
  /// When `false` all the form fields will be disabled - won't accept input -
  /// and their enabled state will be ignored.
  final bool enabled;

  /// Whether the form should auto focus on the first field that fails validation.
  final bool autoFocusOnValidationFailure;

  /// Creates a container for form fields.
  ///
  /// The [child] argument must not be null.
  const FormBuilder({
    Key? key,
    required this.child,
    this.onChanged,
    this.autovalidateMode,
    this.onWillPop,
    this.initialValue = const <String, dynamic>{},
    this.skipDisabled = false,
    this.enabled = true,
    this.autoFocusOnValidationFailure = false,
  }) : super(key: key);

  static FormBuilderState? of(BuildContext context) =>
      context.findAncestorStateOfType<FormBuilderState>();

  @override
  FormBuilderState createState() => FormBuilderState();
}

class FormBuilderState extends State<FormBuilder> {
  final _formKey = GlobalKey<FormState>();

  bool get enabled => widget.enabled;

  final _fields = <String, FormBuilderFieldState>{};

  //because dart type system will not accept ValueTransformer<dynamic>
  final _transformers = <String, Function>{};
  final _instantValue = <String, dynamic>{};
  final _savedValue = <String, dynamic>{};

  Map<String, dynamic> get instantValue =>
      Map<String, dynamic>.unmodifiable(_instantValue.map((key, value) =>
          MapEntry(key, _transformers[key]?.call(value) ?? value)));

  /// Returns the saved value only
  Map<String, dynamic> get value =>
      Map<String, dynamic>.unmodifiable(_savedValue.map((key, value) =>
          MapEntry(key, _transformers[key]?.call(value) ?? value)));

  /// Returns values after saving
  Map<String, dynamic> get initialValue => widget.initialValue;

  Map<String, FormBuilderFieldState> get fields => _fields;

<<<<<<< HEAD
  bool get isValid =>
      fields.values.where((element) => !element.isValid).isEmpty;

  void setInternalFieldValue(String name, dynamic value) {
    setState(() => _value[name] = value);
=======
  dynamic transformValue<T>(String name, T? v) {
    final t = _transformers[name];
    return t != null ? t.call(v) : v;
  }

  dynamic getTransformedValue<T>(String name, {bool fromSaved = false}) {
    return transformValue<T>(name, getRawValue(name));
>>>>>>> c0b879ae
  }

  T? getRawValue<T>(String name, {bool fromSaved = false}) {
    return (fromSaved ? _savedValue[name] : _instantValue[name]) ??
        initialValue[name];
  }

  void setInternalFieldValue<T>(
    String name,
    T? value, {
    required bool isSetState,
  }) {
    _instantValue[name] = value;
    if (isSetState) {
      setState(() {});
    }
  }

  void removeInternalFieldValue(
    String name, {
    required bool isSetState,
  }) {
    _instantValue.remove(name);
    if (isSetState) {
      setState(() {});
    }
  }

  void registerField(String name, FormBuilderFieldState field) {
    // Each field must have a unique name.  Ideally we could simply:
    //   assert(!_fields.containsKey(name));
    // However, Flutter will delay dispose of deactivated fields, so if a
    // field is being replaced, the new instance is registered before the old
    // one is unregistered.  To accommodate that use case, but also provide
    // assistance to accidental duplicate names, we check and emit a warning.
    final oldField = _fields[name];
    assert(() {
      if (oldField != null) {
        debugPrint('Warning! Replacing duplicate Field for $name'
            ' -- this is OK to ignore as long as the field was intentionally replaced');
      }
      return true;
    }());

    _fields[name] = field;
    field.registerTransformer(_transformers);
    if (oldField != null) {
      // ignore: invalid_use_of_protected_member
      field.setValue(
        oldField.value,
        populateForm: false,
      );
    } else {
      // ignore: invalid_use_of_protected_member
      field.setValue(
        _instantValue[name] ??= field.initialValue,
        populateForm: false,
      );
    }
  }

  void unregisterField(String name, FormBuilderFieldState field) {
    assert(_fields.containsKey(name));
    // Only remove the field when it is the one registered.  It's possible that
    // the field is replaced (registerField is called twice for a given name)
    // before unregisterField is called for the name, so just emit a warning
    // since it may be intentional.
    if (field == _fields[name]) {
      _fields.remove(name);
      _transformers.remove(name);
    } else {
      assert(() {
        // This is OK to ignore when you are intentionally replacing a field
        // with another field using the same name.
        debugPrint('Warning! Ignoring Field unregistration for $name'
            ' -- this is OK to ignore as long as the field was intentionally replaced');
        return true;
      }());
    }
    // Removes internal field value
    // _savedValue.remove(name);
  }

  void save() {
    _formKey.currentState!.save();
    //copy values from instant to saved
    _savedValue.clear();
    _savedValue.addAll(_instantValue);
  }

  void invalidateField({required String name, String? errorText}) =>
      fields[name]?.invalidate(errorText ?? '');

  void invalidateFirstField({required String errorText}) =>
      fields.values.first.invalidate(errorText);

  bool validate() {
    final hasError = !_formKey.currentState!.validate();
    if (hasError && widget.autoFocusOnValidationFailure) {
      final wrongFields =
          fields.values.where((element) => element.hasError).toList();
      wrongFields.first.requestFocus();
    }
    return !hasError;
  }

  bool saveAndValidate() {
    save();
    return validate();
  }

  void reset() {
    log('reset called');
    _formKey.currentState!.reset();
    for (var item in _fields.entries) {
      try {
        item.value.didChange(getRawValue(item.key));
      } catch (e, st) {
        log(
          'Error when resetting field: ${item.key}',
          error: e,
          stackTrace: st,
          level: 2000,
        );
      }
    }
    // _formKey.currentState!.setState(() {});
  }

  void patchValue(Map<String, dynamic> val) {
    val.forEach((key, dynamic value) {
      _fields[key]?.didChange(value);
    });
  }

  @override
  Widget build(BuildContext context) {
    return Form(
      key: _formKey,
      autovalidateMode: widget.autovalidateMode,
      onWillPop: widget.onWillPop,
      onChanged: widget.onChanged,
      child: FocusTraversalGroup(
        policy: WidgetOrderTraversalPolicy(),
        child: widget.child,
      ),
    );
  }
}<|MERGE_RESOLUTION|>--- conflicted
+++ resolved
@@ -112,13 +112,6 @@
 
   Map<String, FormBuilderFieldState> get fields => _fields;
 
-<<<<<<< HEAD
-  bool get isValid =>
-      fields.values.where((element) => !element.isValid).isEmpty;
-
-  void setInternalFieldValue(String name, dynamic value) {
-    setState(() => _value[name] = value);
-=======
   dynamic transformValue<T>(String name, T? v) {
     final t = _transformers[name];
     return t != null ? t.call(v) : v;
@@ -126,7 +119,6 @@
 
   dynamic getTransformedValue<T>(String name, {bool fromSaved = false}) {
     return transformValue<T>(name, getRawValue(name));
->>>>>>> c0b879ae
   }
 
   T? getRawValue<T>(String name, {bool fromSaved = false}) {
@@ -144,6 +136,8 @@
       setState(() {});
     }
   }
+  bool get isValid =>
+      fields.values.where((element) => !element.isValid).isEmpty;
 
   void removeInternalFieldValue(
     String name, {
