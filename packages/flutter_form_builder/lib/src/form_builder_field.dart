import 'package:flutter/material.dart';
import 'package:flutter_form_builder/flutter_form_builder.dart';

enum OptionsOrientation { horizontal, vertical, wrap }
enum ControlAffinity { leading, trailing }

typedef ValueTransformer<T> = dynamic Function(T value);

/// A single form field.
///
/// This widget maintains the current state of the form field, so that updates
/// and validation errors are visually reflected in the UI.
class FormBuilderField<T> extends FormField<T> {
  /// Used to reference the field within the form, or to reference form data
  /// after the form is submitted.
  final String name;

  /// Called just before field value is saved. Used to massage data just before
  /// committing the value.
  ///
  /// This sample shows how to convert age in a [FormBuilderTextField] to number
  /// so that the final value is numeric instead of a String
  ///
  /// ```dart
  ///   FormBuilderTextField(
  ///     name: 'age',
  ///     decoration: InputDecoration(labelText: 'Age'),
  ///     valueTransformer: (text) => num.tryParse(text),
  ///     validator: FormBuilderValidators.numeric(context),
  ///     initialValue: '18',
  ///     keyboardType: TextInputType.number,
  ///  ),
  /// ```
  final ValueTransformer<T?>? valueTransformer;

  /// Called when the field value is changed.
  final ValueChanged<T?>? onChanged;

  /// The border, labels, icons, and styles used to decorate the field.
  final InputDecoration decoration;

  /// Called when the field value is reset.
  final VoidCallback? onReset;

  /// {@macro flutter.widgets.Focus.focusNode}
  final FocusNode? focusNode;

  //TODO: implement bool autofocus, ValueChanged<bool> onValidated

  /// Creates a single form field.
  const FormBuilderField({
    Key? key,
    //From Super
    FormFieldSetter<T>? onSaved,
    T? initialValue,
    AutovalidateMode autovalidateMode = AutovalidateMode.onUserInteraction,
    bool enabled = true,
    FormFieldValidator<T>? validator,
    required FormFieldBuilder<T> builder,
    required this.name,
    this.valueTransformer,
    this.onChanged,
    this.decoration = const InputDecoration(),
    this.onReset,
    this.focusNode,
  }) : super(
          key: key,
          onSaved: onSaved,
          initialValue: initialValue,
          autovalidateMode: autovalidateMode,
          enabled: enabled,
          builder: builder,
          validator: validator,
        );

  @override
  FormBuilderFieldState<FormBuilderField<T>, T> createState() =>
      FormBuilderFieldState<FormBuilderField<T>, T>();
}

class FormBuilderFieldState<F extends FormBuilderField<T>, T>
    extends FormFieldState<T> {
  String? _customErrorText;

  @override
  F get widget => super.widget as F;

  FormBuilderState? get formState => _formBuilderState;

  /// Returns the initial value, which may be declared at the field, or by the
  /// parent [FormBuilder.initialValue]. When declared at both levels, the field
  /// initialValue prevails.
  T? get initialValue =>
      widget.initialValue ??
      (_formBuilderState?.initialValue ??
          const <String, dynamic>{})[widget.name] as T?;

  FormBuilderState? _formBuilderState;

  dynamic get transformedValue => widget.valueTransformer?.call(value) ?? value;

  void registerTransformer(Map<String, Function> _map) {
    final _fun = widget.valueTransformer;
    if (_fun != null) {
      _map[widget.name] = _fun;
    }
  }

  @override
  String? get errorText => super.errorText ?? _customErrorText;

  @override
  bool get hasError =>
      super.hasError || decoration.errorText != null || errorText != null;

  @override
  bool get isValid =>
      super.isValid && decoration.errorText == null && errorText == null;

  bool _touched = false;

  bool get enabled => widget.enabled && (_formBuilderState?.enabled ?? true);

  late FocusNode effectiveFocusNode;

  @override
  void initState() {
    super.initState();
    // Register this field when there is a parent FormBuilder
    _formBuilderState = FormBuilder.of(context);
    // Set the initial value
    _formBuilderState?.registerField(widget.name, this);

    effectiveFocusNode = widget.focusNode ?? FocusNode(debugLabel: widget.name);
    // Register a touch handler
    effectiveFocusNode.addListener(_touchedHandler);
  }

  @override
  void didUpdateWidget(covariant FormBuilderField<T> oldWidget) {
    super.didUpdateWidget(oldWidget);
    if (widget.focusNode != oldWidget.focusNode) {
      effectiveFocusNode.removeListener(_touchedHandler);
      effectiveFocusNode = widget.focusNode ?? FocusNode();
      effectiveFocusNode.addListener(_touchedHandler);
    }
  }

  @override
  void dispose() {
    effectiveFocusNode.removeListener(_touchedHandler);
<<<<<<< HEAD
=======
    effectiveFocusNode.dispose();
>>>>>>> 6cead1ee
    _formBuilderState?.unregisterField(widget.name, this);
    super.dispose();
  }

  // @override
  // void save() {
  //   _informFormForFieldChange(
  //     isSetState: true,
  //   );
  //   super.save();
  // }

  void _informFormForFieldChange({
    required bool isSetState,
  }) {
    if (_formBuilderState != null) {
      if (enabled || !_formBuilderState!.widget.skipDisabled) {
        _formBuilderState!.setInternalFieldValue<T>(
          widget.name,
          value,
          isSetState: isSetState,
        );
      } else {
        _formBuilderState!.removeInternalFieldValue(
          widget.name,
          isSetState: isSetState,
        );
      }
    }
  }

  void _touchedHandler() {
    if (effectiveFocusNode.hasFocus && _touched == false) {
      setState(() => _touched = true);
    }
  }

  @override
  void setValue(T? value, {bool populateForm = true}) {
    super.setValue(value);
    if (populateForm) {
      _informFormForFieldChange(
        isSetState: false,
      );
    }
  }

  @override
  void didChange(T? value) {
    super.didChange(value);
    _informFormForFieldChange(
      isSetState: false,
    );
    widget.onChanged?.call(value);
  }

  @override
  void reset() {
    super.reset();
    setValue(initialValue);
    widget.onReset?.call();
  }

  @override
  bool validate({bool clearCustomError = true}) {
    if (clearCustomError) {
      setState(() => _customErrorText = null);
    }
    return super.validate() && !hasError;
  }

  void requestFocus() {
    FocusScope.of(context).requestFocus(effectiveFocusNode);
    Scrollable.ensureVisible(context);
  }

  void invalidate(String errorText) {
    setState(() => _customErrorText = errorText);
    validate(clearCustomError: false);
    requestFocus();
  }

  InputDecoration get decoration => widget.decoration.copyWith(
        errorText: widget.decoration.errorText ?? errorText,
      );
}<|MERGE_RESOLUTION|>--- conflicted
+++ resolved
@@ -149,10 +149,6 @@
   @override
   void dispose() {
     effectiveFocusNode.removeListener(_touchedHandler);
-<<<<<<< HEAD
-=======
-    effectiveFocusNode.dispose();
->>>>>>> 6cead1ee
     _formBuilderState?.unregisterField(widget.name, this);
     super.dispose();
   }
